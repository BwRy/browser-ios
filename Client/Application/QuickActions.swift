--- conflicted
+++ resolved
@@ -16,13 +16,8 @@
 enum ShortcutType: String {
     case NewTab
     case NewPrivateTab
-<<<<<<< HEAD
     //case OpenLastBookmark
-    case OpenLastTab
-=======
-    case OpenLastBookmark
     @available(*, deprecated=2.1) case OpenLastTab
->>>>>>> eb8a3c5a
 
     init?(fullType: String) {
         guard let last = fullType.componentsSeparatedByString(".").last else { return nil }
@@ -73,46 +68,7 @@
         userData[QuickActions.QuickActionsVersionKey] = QuickActions.QuickActionsVersion
         var dynamicShortcutItems = application.shortcutItems ?? [UIApplicationShortcutItem]()
         switch(type) {
-<<<<<<< HEAD
-//        case .OpenLastBookmark:
-//            let openLastBookmarkShortcut = UIMutableApplicationShortcutItem(type: ShortcutType.OpenLastBookmark.type,
-//                localizedTitle: lastBookmarkTitle,
-//                localizedSubtitle: userData[QuickActions.TabTitleKey] as? String,
-//                icon: UIApplicationShortcutIcon(templateImageName: "quick_action_last_bookmark"),
-//                userInfo: userData
-//            )
-//            if let index = (dynamicShortcutItems.indexOf { $0.type == ShortcutType.OpenLastBookmark.type }) {
-//                dynamicShortcutItems[index] = openLastBookmarkShortcut
-//            } else {
-//                dynamicShortcutItems.append(openLastBookmarkShortcut)
-//            }
-        case .OpenLastTab:
-            let openLastTabShortcut = UIMutableApplicationShortcutItem(type: ShortcutType.OpenLastTab.type,
-                localizedTitle: lastTabTitle,
-                localizedSubtitle: userData[QuickActions.TabTitleKey] as? String,
-                icon: UIApplicationShortcutIcon(templateImageName: "quick_action_last_tab"),
-                userInfo: userData
-            )
-            if dynamicShortcutItems.isEmpty {
-                dynamicShortcutItems.append(openLastTabShortcut)
-            } else if dynamicShortcutItems[0].type == ShortcutType.OpenLastTab.type {
-                dynamicShortcutItems[0] = openLastTabShortcut
-            } else {
-                dynamicShortcutItems.insert(openLastTabShortcut, atIndex: 0)
-=======
-        case .OpenLastBookmark:
-            let openLastBookmarkShortcut = UIMutableApplicationShortcutItem(type: ShortcutType.OpenLastBookmark.type,
-                localizedTitle: lastBookmarkTitle,
-                localizedSubtitle: userData[QuickActions.TabTitleKey] as? String,
-                icon: UIApplicationShortcutIcon(templateImageName: "quick_action_last_bookmark"),
-                userInfo: userData
-            )
-            if let index = (dynamicShortcutItems.indexOf { $0.type == ShortcutType.OpenLastBookmark.type }) {
-                dynamicShortcutItems[index] = openLastBookmarkShortcut
-            } else {
-                dynamicShortcutItems.append(openLastBookmarkShortcut)
->>>>>>> eb8a3c5a
-            }
+        
         default:
             log.warning("Cannot add static shortcut item of type \(type)")
             return false
@@ -149,13 +105,9 @@
             handleOpenNewTab(withBrowserViewController: browserViewController, isPrivate: false)
         case .NewPrivateTab:
             handleOpenNewTab(withBrowserViewController: browserViewController, isPrivate: true)
-<<<<<<< HEAD
-        case .OpenLastTab:
-=======
         // even though we're removing OpenLastTab, it's possible that someone will use an existing last tab quick action to open the app
         // the first time after upgrading, so we should still handle it
-        case .OpenLastBookmark, .OpenLastTab:
->>>>>>> eb8a3c5a
+        case .OpenLastTab:
             if let urlToOpen = (userData?[QuickActions.TabURLKey] as? String)?.asURL {
                 handleOpenURL(withBrowserViewController: browserViewController, urlToOpen: urlToOpen)
             }
