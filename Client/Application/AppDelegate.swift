/* This Source Code Form is subject to the terms of the Mozilla Public
 * License, v. 2.0. If a copy of the MPL was not distributed with this
 * file, You can obtain one at http://mozilla.org/MPL/2.0/. */

import Shared
import Storage
import AVFoundation
import XCGLogger
#if !BRAVE
import Breakpad
#endif
import MessageUI


private let log = Logger.browserLogger

class AppDelegate: UIResponder, UIApplicationDelegate {
    var window: UIWindow?
    var browserViewController: BrowserViewController!
    var rootViewController: UINavigationController!
    weak var profile: BrowserProfile?
    var tabManager: TabManager!

    weak var application: UIApplication?
    var launchOptions: [NSObject: AnyObject]?

    let appVersion = NSBundle.mainBundle().objectForInfoDictionaryKey("CFBundleShortVersionString") as! String

    func application(application: UIApplication, willFinishLaunchingWithOptions launchOptions: [NSObject: AnyObject]?) -> Bool {
#if BRAVE
        BraveApp.willFinishLaunching_begin()
#endif

        // Hold references to willFinishLaunching parameters for delayed app launch
        self.application = application
        self.launchOptions = launchOptions

        log.debug("Configuring window…")

        self.window = UIWindow(frame: UIScreen.mainScreen().bounds)
        self.window!.backgroundColor = UIConstants.AppBackgroundColor

        // Short circuit the app if we want to email logs from the debug menu
        if DebugSettingsBundleOptions.launchIntoEmailComposer {
            self.window?.rootViewController = UIViewController()
            presentEmailComposerWithLogs()
            return true
        } else {
            return startApplication(application, withLaunchOptions: launchOptions)
        }
    }

    private func startApplication(application: UIApplication,  withLaunchOptions launchOptions: [NSObject: AnyObject]?) -> Bool {
        log.debug("Setting UA…")
#if !BRAVE
        // Set the Firefox UA for browsing.
        setUserAgent()
#endif
        log.debug("Starting keyboard helper…")
        // Start the keyboard helper to monitor and cache keyboard state.
        KeyboardHelper.defaultHelper.startObserving()

        log.debug("Starting dynamic font helper…")
        // Start the keyboard helper to monitor and cache keyboard state.
        DynamicFontHelper.defaultHelper.startObserving()

        log.debug("Creating Sync log file…")
        let logDate = NSDate()
        // Create a new sync log file on cold app launch. Note that this doesn't roll old logs.
        Logger.syncLogger.newLogWithDate(logDate)

        log.debug("Creating corrupt DB logger…")
        Logger.corruptLogger.newLogWithDate(logDate)

        log.debug("Creating Browser log file…")
        Logger.browserLogger.newLogWithDate(logDate)
        log.debug("Getting profile…")
        let profile = getProfile(application)

        if !DebugSettingsBundleOptions.disableLocalWebServer {
            log.debug("Starting web server…")
            // Set up a web server that serves us static content. Do this early so that it is ready when the UI is presented.
            setUpWebServer(profile)
        }

        log.debug("Setting AVAudioSession category…")
        do {
            // for aural progress bar: play even with silent switch on, and do not stop audio from other apps (like music)
            try AVAudioSession.sharedInstance().setCategory(AVAudioSessionCategoryPlayback, withOptions: AVAudioSessionCategoryOptions.MixWithOthers)
        } catch _ {
            log.error("Failed to assign AVAudioSession category to allow playing with silent switch on for aural progress bar")
        }

        let defaultRequest = NSURLRequest(URL: UIConstants.DefaultHomePage)
        let imageStore = DiskImageStore(files: profile.files, namespace: "TabManagerScreenshots", quality: UIConstants.ScreenshotQuality)

        log.debug("Configuring tabManager…")
        self.tabManager = TabManager(defaultNewTabRequest: defaultRequest, prefs: profile.prefs, imageStore: imageStore)
        self.tabManager.stateDelegate = self

        browserViewController = BraveBrowserViewController(profile: profile, tabManager: self.tabManager)
        browserViewController.restorationIdentifier = NSStringFromClass(BrowserViewController.self)
        browserViewController.restorationClass = AppDelegate.self
        browserViewController.automaticallyAdjustsScrollViewInsets = false

        let topmost = BraveTopViewController(browser: browserViewController as! BraveBrowserViewController)

        rootViewController = UINavigationController(rootViewController: topmost)
        rootViewController.automaticallyAdjustsScrollViewInsets = false
        rootViewController.delegate = self
        rootViewController.navigationBarHidden = true
        self.window!.rootViewController = rootViewController

#if !BRAVE
        activeCrashReporter = BreakpadCrashReporter(breakpadInstance: BreakpadController.sharedInstance())
        configureActiveCrashReporter(profile.prefs.boolForKey("crashreports.send.always"))
#endif

        log.debug("Adding observers…")
        NSNotificationCenter.defaultCenter().addObserverForName(FSReadingListAddReadingListItemNotification, object: nil, queue: nil) { (notification) -> Void in
            if let userInfo = notification.userInfo, url = userInfo["URL"] as? NSURL {
                let title = (userInfo["Title"] as? String) ?? ""
                profile.readingList?.createRecordWithURL(url.absoluteString, title: title, addedBy: UIDevice.currentDevice().name)
            }
        }

        // check to see if we started 'cos someone tapped on a notification.
        if let localNotification = launchOptions?[UIApplicationLaunchOptionsLocalNotificationKey] as? UILocalNotification {
            viewURLInNewTab(localNotification)
        }

        log.debug("Done with setting up the application.")

#if BRAVE
        BraveApp.willFinishLaunching_end()
#endif
        return true
    }

    func applicationWillTerminate(application: UIApplication) {
        log.debug("Application will terminate.")

        // We have only five seconds here, so let's hope this doesn't take too long.
        self.profile?.shutdown()

        // Allow deinitializers to close our database connections.
        self.profile = nil
        self.tabManager = nil
        self.browserViewController = nil
        self.rootViewController = nil
    }

    /**
     * We maintain a weak reference to the profile so that we can pause timed
     * syncs when we're backgrounded.
     *
     * The long-lasting ref to the profile lives in BrowserViewController,
     * which we set in application:willFinishLaunchingWithOptions:.
     *
     * If that ever disappears, we won't be able to grab the profile to stop
     * syncing... but in that case the profile's deinit will take care of things.
     */
    func getProfile(application: UIApplication) -> Profile {
        if let profile = self.profile {
            return profile
        }
        let p = BrowserProfile(localName: "profile", app: application)
        self.profile = p
        return p
    }

    func application(application: UIApplication, didFinishLaunchingWithOptions launchOptions: [NSObject : AnyObject]?) -> Bool {
        log.debug("Did finish launching.")
        dispatch_async(dispatch_get_global_queue(DISPATCH_QUEUE_PRIORITY_BACKGROUND, 0)) {
            AdjustIntegration.sharedInstance.triggerApplicationDidFinishLaunchingWithOptions(launchOptions)
        }
        log.debug("Making window key and visible…")
        self.window!.makeKeyAndVisible()

        // Now roll logs.
        log.debug("Triggering log roll.")
        dispatch_async(dispatch_get_global_queue(DISPATCH_QUEUE_PRIORITY_BACKGROUND, 0)) {
            Logger.syncLogger.deleteOldLogsDownToSizeLimit()
            Logger.browserLogger.deleteOldLogsDownToSizeLimit()
        }

<<<<<<< HEAD
=======

        if #available(iOS 9, *) {
            // If a shortcut was launched, display its information and take the appropriate action
            if let shortcutItem = launchOptions?[UIApplicationLaunchOptionsShortcutItemKey] as? UIApplicationShortcutItem {

                QuickActions.sharedInstance.launchedShortcutItem = shortcutItem
                // This will block "performActionForShortcutItem:completionHandler" from being called.
                shouldPerformAdditionalDelegateHandling = false
            }
        }

>>>>>>> b9810397
        log.debug("Done with applicationDidFinishLaunching.")
        return true
    }

    func application(application: UIApplication, openURL url: NSURL, sourceApplication: String?, annotation: AnyObject) -> Bool {
        if let components = NSURLComponents(URL: url, resolvingAgainstBaseURL: false) {
#if BRAVE
            if !BraveApp.shouldHandleOpenURL(components) { return false }
#else
            if components.scheme != "firefox" && components.scheme != "firefox-x-callback" {
                return false
            }
#endif
            var url: String?
            for item in (components.queryItems ?? []) as [NSURLQueryItem] {
                switch item.name {
                case "url":
                    url = item.value
                default: ()
                }
            }
            if let url = url,
                   newURL = NSURL(string: url.unescape()) {
                self.browserViewController.openURLInNewTab(newURL)
                return true
            }
        }
        return false
    }

    // We sync in the foreground only, to avoid the possibility of runaway resource usage.
    // Eventually we'll sync in response to notifications.
    func applicationDidBecomeActive(application: UIApplication) {
        guard !DebugSettingsBundleOptions.launchIntoEmailComposer else {
            return
        }

        self.profile?.syncManager.applicationDidBecomeActive()

        // We could load these here, but then we have to futz with the tab counter
        // and making NSURLRequests.
        self.browserViewController.loadQueuedTabs()
<<<<<<< HEAD
=======

        // handle quick actions is available
        if #available(iOS 9, *) {
            var quickActions = QuickActions.sharedInstance
            if let shortcut = quickActions.launchedShortcutItem {
                // dispatch asynchronously so that BVC is all set up for handling new tabs
                // when we try and open them
                quickActions.handleShortCutItem(shortcut, withBrowserViewController: browserViewController)
                quickActions.launchedShortcutItem = nil
            }
        }
>>>>>>> b9810397
    }

    func applicationDidEnterBackground(application: UIApplication) {
        self.profile?.syncManager.applicationDidEnterBackground()

        var taskId: UIBackgroundTaskIdentifier = 0
        taskId = application.beginBackgroundTaskWithExpirationHandler { _ in
            log.warning("Running out of background time, but we have a profile shutdown pending.")
            application.endBackgroundTask(taskId)
        }

        dispatch_async(dispatch_get_global_queue(DISPATCH_QUEUE_PRIORITY_BACKGROUND, 0)) {
            self.profile?.shutdown()
            application.endBackgroundTask(taskId)
        }
    }

    private func setUpWebServer(profile: Profile) {
        let server = WebServer.sharedInstance
        ReaderModeHandlers.register(server, profile: profile)
        ErrorPageHelper.register(server)
        AboutHomeHandler.register(server)
        AboutLicenseHandler.register(server)
        SessionRestoreHandler.register(server)
        // Bug 1223009 was an issue whereby CGDWebserver crashed when moving to a background task
        // catching and handling the error seemed to fix things, but we're not sure why.
        // Either way, not implicitly unwrapping a try is not a great way of doing things
        // so this is better anyway.
        do {
            try server.start()
        } catch let err as NSError {
            log.error("Unable to start WebServer \(err)")
        }
    }

    private func setUserAgent() {
        let firefoxUA = UserAgent.defaultUserAgent()

        // Set the UA for WKWebView (via defaults), the favicon fetcher, and the image loader.
        // This only needs to be done once per runtime. Note that we use defaults here that are
        // readable from extensions, so they can just use the cached identifier.
        let defaults = NSUserDefaults(suiteName: AppInfo.sharedContainerIdentifier())!
        defaults.registerDefaults(["UserAgent": firefoxUA])
        FaviconFetcher.userAgent = firefoxUA
        SDWebImageDownloader.sharedDownloader().setValue(firefoxUA, forHTTPHeaderField: "User-Agent")

        // Record the user agent for use by search suggestion clients.
        SearchViewController.userAgent = firefoxUA
    }

    func application(application: UIApplication, handleActionWithIdentifier identifier: String?, forLocalNotification notification: UILocalNotification, completionHandler: () -> Void) {
        if let actionId = identifier {
            if let action = SentTabAction(rawValue: actionId) {
                viewURLInNewTab(notification)
                switch(action) {
                case .Bookmark:
                    addBookmark(notification)
                    break
                case .ReadingList:
                    addToReadingList(notification)
                    break
                default:
                    break
                }
            } else {
                print("ERROR: Unknown notification action received")
            }
        } else {
            print("ERROR: Unknown notification received")
        }
    }

    func application(application: UIApplication, didReceiveLocalNotification notification: UILocalNotification) {
        viewURLInNewTab(notification)
    }

    private func presentEmailComposerWithLogs() {
        if let buildNumber = NSBundle.mainBundle().objectForInfoDictionaryKey(String(kCFBundleVersionKey)) as? NSString {
            let mailComposeViewController = MFMailComposeViewController()
            mailComposeViewController.mailComposeDelegate = self
            mailComposeViewController.setSubject("Debug Info for iOS client version v\(appVersion) (\(buildNumber))")

            if DebugSettingsBundleOptions.attachLogsToDebugEmail {
                do {
                    let logNamesAndData = try Logger.diskLogFilenamesAndData()
                    logNamesAndData.forEach { nameAndData in
                        if let data = nameAndData.1 {
                            mailComposeViewController.addAttachmentData(data, mimeType: "text/plain", fileName: nameAndData.0)
                        }
                    }
                } catch _ {
                    print("Failed to retrieve logs from device")
                }
            }

            if DebugSettingsBundleOptions.attachTabStateToDebugEmail {
                if let tabStateDebugData = TabManager.tabRestorationDebugInfo().dataUsingEncoding(NSUTF8StringEncoding) {
                    mailComposeViewController.addAttachmentData(tabStateDebugData, mimeType: "text/plain", fileName: "tabState.txt")
                }
            }

            self.window?.rootViewController?.presentViewController(mailComposeViewController, animated: true, completion: nil)
        }
    }

    private func viewURLInNewTab(notification: UILocalNotification) {
        if let alertURL = notification.userInfo?[TabSendURLKey] as? String {
            if let urlToOpen = NSURL(string: alertURL) {
                browserViewController.openURLInNewTab(urlToOpen)

                if #available(iOS 9, *) {
                    var userData = [QuickActions.TabURLKey: alertURL]
                    if let title = notification.userInfo?[TabSendTitleKey] as? String {
                        userData[QuickActions.TabTitleKey] = title
                    }
                    QuickActions.sharedInstance.addDynamicApplicationShortcutItemOfType(.OpenLastTab, withUserData: userData, toApplication: UIApplication.sharedApplication())
                }
            }
        }
    }

    private func addBookmark(notification: UILocalNotification) {
        if let alertURL = notification.userInfo?[TabSendURLKey] as? String,
            let title = notification.userInfo?[TabSendTitleKey] as? String {
                browserViewController.addBookmark(alertURL, title: title)

                if #available(iOS 9, *) {
                    let userData = [QuickActions.TabURLKey: alertURL,
                        QuickActions.TabTitleKey: title]
                    QuickActions.sharedInstance.addDynamicApplicationShortcutItemOfType(.OpenLastBookmark, withUserData: userData, toApplication: UIApplication.sharedApplication())
                }
        }
    }

    private func addToReadingList(notification: UILocalNotification) {
        if let alertURL = notification.userInfo?[TabSendURLKey] as? String,
           let title = notification.userInfo?[TabSendTitleKey] as? String {
            if let urlToOpen = NSURL(string: alertURL) {
                NSNotificationCenter.defaultCenter().postNotificationName(FSReadingListAddReadingListItemNotification, object: self, userInfo: ["URL": urlToOpen, "Title": title])
            }
        }
    }

<<<<<<< HEAD
#if !BRAVE
  var activeCrashReporter: CrashReporter?
  func configureActiveCrashReporter(optedIn: Bool?) {
    if let reporter = activeCrashReporter {
      configureCrashReporter(reporter, optedIn: optedIn)
    }
  }

  public func configureCrashReporter(reporter: CrashReporter, optedIn: Bool?) {
    let configureReporter: () -> () = {
      let addUploadParameterForKey: String -> Void = { key in
        if let value = NSBundle.mainBundle().objectForInfoDictionaryKey(key) as? String {
          reporter.addUploadParameter(value, forKey: key)
        }
      }

      addUploadParameterForKey("AppID")
      addUploadParameterForKey("BuildID")
      addUploadParameterForKey("ReleaseChannel")
      addUploadParameterForKey("Vendor")
    }

    if let optedIn = optedIn {
      // User has explicitly opted-in for sending crash reports. If this is not true, then the user has
      // explicitly opted-out of crash reporting so don't bother starting breakpad or stop if it was running
      if optedIn {
        reporter.start(true)
        configureReporter()
        reporter.setUploadingEnabled(true)
      } else {
        reporter.stop()
      }
    }
      // We haven't asked the user for their crash reporting preference yet. Log crashes anyways but don't send them.
    else {
      reporter.start(true)
      configureReporter()
    }
  }
#endif
=======
    @available(iOS 9.0, *)
    func application(application: UIApplication, performActionForShortcutItem shortcutItem: UIApplicationShortcutItem, completionHandler: Bool -> Void) {
        let handledShortCutItem = QuickActions.sharedInstance.handleShortCutItem(shortcutItem, withBrowserViewController: browserViewController)

        completionHandler(handledShortCutItem)
    }
>>>>>>> b9810397
}

// MARK: - Root View Controller Animations
extension AppDelegate: UINavigationControllerDelegate {
    func navigationController(navigationController: UINavigationController,
        animationControllerForOperation operation: UINavigationControllerOperation,
        fromViewController fromVC: UIViewController,
        toViewController toVC: UIViewController) -> UIViewControllerAnimatedTransitioning? {
            if operation == UINavigationControllerOperation.Push {
                return BrowserToTrayAnimator()
            } else if operation == UINavigationControllerOperation.Pop {
                return TrayToBrowserAnimator()
            } else {
                return nil
            }
    }
}

extension AppDelegate: TabManagerStateDelegate {
    func tabManagerWillStoreTabs(tabs: [Browser]) {
        // It is possible that not all tabs have loaded yet, so we filter out tabs with a nil URL.
        let storedTabs: [RemoteTab] = tabs.flatMap( Browser.toTab )

        // Don't insert into the DB immediately. We tend to contend with more important
        // work like querying for top sites.
        let queue = dispatch_get_global_queue(DISPATCH_QUEUE_PRIORITY_BACKGROUND, 0)
        dispatch_after(dispatch_time(DISPATCH_TIME_NOW, Int64(ProfileRemoteTabsSyncDelay * Double(NSEC_PER_MSEC))), queue) {
            self.profile?.storeTabs(storedTabs)
        }
    }
}

extension AppDelegate: MFMailComposeViewControllerDelegate {
    func mailComposeController(controller: MFMailComposeViewController, didFinishWithResult result: MFMailComposeResult, error: NSError?) {
        // Dismiss the view controller and start the app up
        controller.dismissViewControllerAnimated(true, completion: nil)
        startApplication(application!, withLaunchOptions: self.launchOptions)
    }
}<|MERGE_RESOLUTION|>--- conflicted
+++ resolved
@@ -184,8 +184,6 @@
             Logger.browserLogger.deleteOldLogsDownToSizeLimit()
         }
 
-<<<<<<< HEAD
-=======
 
         if #available(iOS 9, *) {
             // If a shortcut was launched, display its information and take the appropriate action
@@ -197,7 +195,6 @@
             }
         }
 
->>>>>>> b9810397
         log.debug("Done with applicationDidFinishLaunching.")
         return true
     }
@@ -240,8 +237,6 @@
         // We could load these here, but then we have to futz with the tab counter
         // and making NSURLRequests.
         self.browserViewController.loadQueuedTabs()
-<<<<<<< HEAD
-=======
 
         // handle quick actions is available
         if #available(iOS 9, *) {
@@ -253,7 +248,6 @@
                 quickActions.launchedShortcutItem = nil
             }
         }
->>>>>>> b9810397
     }
 
     func applicationDidEnterBackground(application: UIApplication) {
@@ -397,55 +391,19 @@
         }
     }
 
-<<<<<<< HEAD
+    @available(iOS 9.0, *)
+    func application(application: UIApplication, performActionForShortcutItem shortcutItem: UIApplicationShortcutItem, completionHandler: Bool -> Void) {
+        let handledShortCutItem = QuickActions.sharedInstance.handleShortCutItem(shortcutItem, withBrowserViewController: browserViewController)
+
+        completionHandler(handledShortCutItem)
+    }
+
 #if !BRAVE
   var activeCrashReporter: CrashReporter?
   func configureActiveCrashReporter(optedIn: Bool?) {
     if let reporter = activeCrashReporter {
       configureCrashReporter(reporter, optedIn: optedIn)
     }
-  }
-
-  public func configureCrashReporter(reporter: CrashReporter, optedIn: Bool?) {
-    let configureReporter: () -> () = {
-      let addUploadParameterForKey: String -> Void = { key in
-        if let value = NSBundle.mainBundle().objectForInfoDictionaryKey(key) as? String {
-          reporter.addUploadParameter(value, forKey: key)
-        }
-      }
-
-      addUploadParameterForKey("AppID")
-      addUploadParameterForKey("BuildID")
-      addUploadParameterForKey("ReleaseChannel")
-      addUploadParameterForKey("Vendor")
-    }
-
-    if let optedIn = optedIn {
-      // User has explicitly opted-in for sending crash reports. If this is not true, then the user has
-      // explicitly opted-out of crash reporting so don't bother starting breakpad or stop if it was running
-      if optedIn {
-        reporter.start(true)
-        configureReporter()
-        reporter.setUploadingEnabled(true)
-      } else {
-        reporter.stop()
-      }
-    }
-      // We haven't asked the user for their crash reporting preference yet. Log crashes anyways but don't send them.
-    else {
-      reporter.start(true)
-      configureReporter()
-    }
-  }
-#endif
-=======
-    @available(iOS 9.0, *)
-    func application(application: UIApplication, performActionForShortcutItem shortcutItem: UIApplicationShortcutItem, completionHandler: Bool -> Void) {
-        let handledShortCutItem = QuickActions.sharedInstance.handleShortCutItem(shortcutItem, withBrowserViewController: browserViewController)
-
-        completionHandler(handledShortCutItem)
-    }
->>>>>>> b9810397
 }
 
 // MARK: - Root View Controller Animations
