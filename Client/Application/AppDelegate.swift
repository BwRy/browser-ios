/* This Source Code Form is subject to the terms of the Mozilla Public
 * License, v. 2.0. If a copy of the MPL was not distributed with this
 * file, You can obtain one at http://mozilla.org/MPL/2.0/. */

import Shared
import Storage
import AVFoundation
import XCGLogger
#if !BRAVE
import Breakpad
#endif
import MessageUI


private let log = Logger.browserLogger

class AppDelegate: UIResponder, UIApplicationDelegate {
    var window: UIWindow?
    var browserViewController: BrowserViewController!
    var rootViewController: UINavigationController!
    weak var profile: BrowserProfile?
    var tabManager: TabManager!

    weak var application: UIApplication?
    var launchOptions: [NSObject: AnyObject]?

    let appVersion = NSBundle.mainBundle().objectForInfoDictionaryKey("CFBundleShortVersionString") as! String

    func application(application: UIApplication, willFinishLaunchingWithOptions launchOptions: [NSObject: AnyObject]?) -> Bool {
#if BRAVE
        BraveApp.willFinishLaunching_begin()
#endif

        // Hold references to willFinishLaunching parameters for delayed app launch
        self.application = application
        self.launchOptions = launchOptions

        log.debug("Configuring window…")

        self.window = UIWindow(frame: UIScreen.mainScreen().bounds)
        self.window!.backgroundColor = UIConstants.AppBackgroundColor

        // Short circuit the app if we want to email logs from the debug menu
        if DebugSettingsBundleOptions.emailLogsOnLaunch {
            self.window?.rootViewController = UIViewController()
            presentEmailComposerWithLogs()
            return true
        } else {
            return startApplication(application, withLaunchOptions: launchOptions)
        }
    }

    private func startApplication(application: UIApplication,  withLaunchOptions launchOptions: [NSObject: AnyObject]?) -> Bool {
        log.debug("Setting UA…")
#if !BRAVE
        // Set the Firefox UA for browsing.
        setUserAgent()
#endif
        log.debug("Starting keyboard helper…")
        // Start the keyboard helper to monitor and cache keyboard state.
        KeyboardHelper.defaultHelper.startObserving()

        log.debug("Creating Sync log file…")
        let logDate = NSDate()
        // Create a new sync log file on cold app launch. Note that this doesn't roll old logs.
        Logger.syncLogger.newLogWithDate(logDate)

<<<<<<< HEAD
=======
        log.debug("Creating corrupt DB logger…")
        Logger.corruptLogger.newLogWithDate(logDate)

        log.debug("Creating Browser log file…")
        Logger.browserLogger.newLogWithDate(logDate)

>>>>>>> c4bc9382
        log.debug("Getting profile…")
        let profile = getProfile(application)

        if !DebugSettingsBundleOptions.disableLocalWebServer {
            log.debug("Starting web server…")
            // Set up a web server that serves us static content. Do this early so that it is ready when the UI is presented.
            setUpWebServer(profile)
        }

        log.debug("Setting AVAudioSession category…")
        do {
            // for aural progress bar: play even with silent switch on, and do not stop audio from other apps (like music)
            try AVAudioSession.sharedInstance().setCategory(AVAudioSessionCategoryPlayback, withOptions: AVAudioSessionCategoryOptions.MixWithOthers)
        } catch _ {
            log.error("Failed to assign AVAudioSession category to allow playing with silent switch on for aural progress bar")
        }

        let defaultRequest = NSURLRequest(URL: UIConstants.DefaultHomePage)
        let imageStore = DiskImageStore(files: profile.files, namespace: "TabManagerScreenshots", quality: UIConstants.ScreenshotQuality)

        log.debug("Configuring tabManager…")
        self.tabManager = TabManager(defaultNewTabRequest: defaultRequest, prefs: profile.prefs, imageStore: imageStore)
        self.tabManager.stateDelegate = self

        browserViewController = BraveBrowserViewController(profile: profile, tabManager: self.tabManager)
        browserViewController.restorationIdentifier = NSStringFromClass(BrowserViewController.self)
        browserViewController.restorationClass = AppDelegate.self
        browserViewController.automaticallyAdjustsScrollViewInsets = false

        rootViewController = UINavigationController(rootViewController: browserViewController)
        rootViewController.automaticallyAdjustsScrollViewInsets = false
        rootViewController.delegate = self
        rootViewController.navigationBarHidden = true
        self.window!.rootViewController = rootViewController

#if !BRAVE
        activeCrashReporter = BreakpadCrashReporter(breakpadInstance: BreakpadController.sharedInstance())
        configureActiveCrashReporter(profile.prefs.boolForKey("crashreports.send.always"))
#endif

        log.debug("Adding observers…")
        NSNotificationCenter.defaultCenter().addObserverForName(FSReadingListAddReadingListItemNotification, object: nil, queue: nil) { (notification) -> Void in
            if let userInfo = notification.userInfo, url = userInfo["URL"] as? NSURL {
                let title = (userInfo["Title"] as? String) ?? ""
                profile.readingList?.createRecordWithURL(url.absoluteString, title: title, addedBy: UIDevice.currentDevice().name)
            }
        }

        // check to see if we started 'cos someone tapped on a notification.
        if let localNotification = launchOptions?[UIApplicationLaunchOptionsLocalNotificationKey] as? UILocalNotification {
            viewURLInNewTab(localNotification)
        }

        log.debug("Done with setting up the application.")

#if BRAVE
        BraveApp.willFinishLaunching_end()
#endif
        return true
    }

    /**
     * We maintain a weak reference to the profile so that we can pause timed
     * syncs when we're backgrounded.
     *
     * The long-lasting ref to the profile lives in BrowserViewController,
     * which we set in application:willFinishLaunchingWithOptions:.
     *
     * If that ever disappears, we won't be able to grab the profile to stop
     * syncing... but in that case the profile's deinit will take care of things.
     */
    func getProfile(application: UIApplication) -> Profile {
        if let profile = self.profile {
            return profile
        }
        let p = BrowserProfile(localName: "profile", app: application)
        self.profile = p
        return p
    }

    func application(application: UIApplication, didFinishLaunchingWithOptions launchOptions: [NSObject : AnyObject]?) -> Bool {
        log.debug("Did finish launching.")
        dispatch_async(dispatch_get_global_queue(DISPATCH_QUEUE_PRIORITY_BACKGROUND, 0)) {
            AdjustIntegration.sharedInstance.triggerApplicationDidFinishLaunchingWithOptions(launchOptions)
        }
        log.debug("Making window key and visible…")
        self.window!.makeKeyAndVisible()

        // Now roll logs.
        log.debug("Triggering log roll.")
        dispatch_async(dispatch_get_global_queue(DISPATCH_QUEUE_PRIORITY_BACKGROUND, 0)) {
            Logger.syncLogger.deleteOldLogsDownToSizeLimit()
            Logger.browserLogger.deleteOldLogsDownToSizeLimit()
        }

        log.debug("Done with applicationDidFinishLaunching.")
        return true
    }

    func application(application: UIApplication, openURL url: NSURL, sourceApplication: String?, annotation: AnyObject) -> Bool {
        if let components = NSURLComponents(URL: url, resolvingAgainstBaseURL: false) {
#if BRAVE
            if !BraveApp.shouldHandleOpenURL(components) { return false }
#else
            if components.scheme != "firefox" && components.scheme != "firefox-x-callback" {
                return false
            }
#endif
            var url: String?
            for item in (components.queryItems ?? []) as [NSURLQueryItem] {
                switch item.name {
                case "url":
                    url = item.value
                default: ()
                }
            }
            if let url = url,
                   newURL = NSURL(string: url.unescape()) {
                self.browserViewController.openURLInNewTab(newURL)
                return true
            }
        }
        return false
    }

    // We sync in the foreground only, to avoid the possibility of runaway resource usage.
    // Eventually we'll sync in response to notifications.
    func applicationDidBecomeActive(application: UIApplication) {
        guard !DebugSettingsBundleOptions.emailLogsOnLaunch else {
            return
        }

        self.profile?.syncManager.applicationDidBecomeActive()

        // We could load these here, but then we have to futz with the tab counter
        // and making NSURLRequests.
        self.browserViewController.loadQueuedTabs()
    }

    func applicationDidEnterBackground(application: UIApplication) {
        self.profile?.syncManager.applicationDidEnterBackground()

        var taskId: UIBackgroundTaskIdentifier = 0
        taskId = application.beginBackgroundTaskWithExpirationHandler { _ in
            log.warning("Running out of background time, but we have a profile shutdown pending.")
            application.endBackgroundTask(taskId)
        }

        dispatch_async(dispatch_get_global_queue(DISPATCH_QUEUE_PRIORITY_BACKGROUND, 0)) {
            self.profile?.shutdown()
            application.endBackgroundTask(taskId)
        }
    }

    private func setUpWebServer(profile: Profile) {
        let server = WebServer.sharedInstance
        ReaderModeHandlers.register(server, profile: profile)
        ErrorPageHelper.register(server)
        AboutHomeHandler.register(server)
        AboutLicenseHandler.register(server)
        SessionRestoreHandler.register(server)
        // Bug 1223009 was an issue whereby CGDWebserver crashed when moving to a background task
        // catching and handling the error seemed to fix things, but we're not sure why.
        // Either way, not implicitly unwrapping a try is not a great way of doing things
        // so this is better anyway.
        do {
            try server.start()
        } catch let err as NSError {
            log.error("Unable to start WebServer \(err)")
        }
    }

    private func setUserAgent() {
        let firefoxUA = UserAgent.defaultUserAgent()

        // Set the UA for WKWebView (via defaults), the favicon fetcher, and the image loader.
        // This only needs to be done once per runtime. Note that we use defaults here that are
        // readable from extensions, so they can just use the cached identifier.
        let defaults = NSUserDefaults(suiteName: AppInfo.sharedContainerIdentifier())!
        defaults.registerDefaults(["UserAgent": firefoxUA])
        FaviconFetcher.userAgent = firefoxUA
        SDWebImageDownloader.sharedDownloader().setValue(firefoxUA, forHTTPHeaderField: "User-Agent")

        // Record the user agent for use by search suggestion clients.
        SearchViewController.userAgent = firefoxUA
    }

    func application(application: UIApplication, handleActionWithIdentifier identifier: String?, forLocalNotification notification: UILocalNotification, completionHandler: () -> Void) {
        if let actionId = identifier {
            if let action = SentTabAction(rawValue: actionId) {
                viewURLInNewTab(notification)
                switch(action) {
                case .Bookmark:
                    addBookmark(notification)
                    break
                case .ReadingList:
                    addToReadingList(notification)
                    break
                default:
                    break
                }
            } else {
                print("ERROR: Unknown notification action received")
            }
        } else {
            print("ERROR: Unknown notification received")
        }
    }

    func application(application: UIApplication, didReceiveLocalNotification notification: UILocalNotification) {
        viewURLInNewTab(notification)
    }

    private func presentEmailComposerWithLogs() {
        if let buildNumber = NSBundle.mainBundle().objectForInfoDictionaryKey(String(kCFBundleVersionKey)) as? NSString {
            let mailComposeViewController = MFMailComposeViewController()
            mailComposeViewController.mailComposeDelegate = self
            mailComposeViewController.setSubject("Email logs for iOS client version v\(appVersion) (\(buildNumber))")
            do {
                let logNamesAndData = try Logger.diskLogFilenamesAndData()
                logNamesAndData.forEach { nameAndData in
                    if let data = nameAndData.1 {
                        mailComposeViewController.addAttachmentData(data, mimeType: "text/plain", fileName: nameAndData.0)
                    }
                }
            } catch _ {
                print("Failed to retrieve logs from device")
            }

            self.window?.rootViewController?.presentViewController(mailComposeViewController, animated: true, completion: nil)
        }
    }

    private func viewURLInNewTab(notification: UILocalNotification) {
        if let alertURL = notification.userInfo?[TabSendURLKey] as? String {
            if let urlToOpen = NSURL(string: alertURL) {
                browserViewController.openURLInNewTab(urlToOpen)
            }
        }
    }

    private func addBookmark(notification: UILocalNotification) {
        if let alertURL = notification.userInfo?[TabSendURLKey] as? String,
            let title = notification.userInfo?[TabSendTitleKey] as? String {
                browserViewController.addBookmark(alertURL, title: title)
        }
    }

    private func addToReadingList(notification: UILocalNotification) {
        if let alertURL = notification.userInfo?[TabSendURLKey] as? String,
           let title = notification.userInfo?[TabSendTitleKey] as? String {
            if let urlToOpen = NSURL(string: alertURL) {
                NSNotificationCenter.defaultCenter().postNotificationName(FSReadingListAddReadingListItemNotification, object: self, userInfo: ["URL": urlToOpen, "Title": title])
            }
        }
    }

#if !BRAVE
  var activeCrashReporter: CrashReporter?
  func configureActiveCrashReporter(optedIn: Bool?) {
    if let reporter = activeCrashReporter {
      configureCrashReporter(reporter, optedIn: optedIn)
    }
  }

  public func configureCrashReporter(reporter: CrashReporter, optedIn: Bool?) {
    let configureReporter: () -> () = {
      let addUploadParameterForKey: String -> Void = { key in
        if let value = NSBundle.mainBundle().objectForInfoDictionaryKey(key) as? String {
          reporter.addUploadParameter(value, forKey: key)
        }
      }

      addUploadParameterForKey("AppID")
      addUploadParameterForKey("BuildID")
      addUploadParameterForKey("ReleaseChannel")
      addUploadParameterForKey("Vendor")
    }

    if let optedIn = optedIn {
      // User has explicitly opted-in for sending crash reports. If this is not true, then the user has
      // explicitly opted-out of crash reporting so don't bother starting breakpad or stop if it was running
      if optedIn {
        reporter.start(true)
        configureReporter()
        reporter.setUploadingEnabled(true)
      } else {
        reporter.stop()
      }
    }
      // We haven't asked the user for their crash reporting preference yet. Log crashes anyways but don't send them.
    else {
      reporter.start(true)
      configureReporter()
    }
  }
#endif
}

// MARK: - Root View Controller Animations
extension AppDelegate: UINavigationControllerDelegate {
    func navigationController(navigationController: UINavigationController,
        animationControllerForOperation operation: UINavigationControllerOperation,
        fromViewController fromVC: UIViewController,
        toViewController toVC: UIViewController) -> UIViewControllerAnimatedTransitioning? {
            if operation == UINavigationControllerOperation.Push {
                return BrowserToTrayAnimator()
            } else if operation == UINavigationControllerOperation.Pop {
                return TrayToBrowserAnimator()
            } else {
                return nil
            }
    }
}

extension AppDelegate: TabManagerStateDelegate {
    func tabManagerWillStoreTabs(tabs: [Browser]) {
        // It is possible that not all tabs have loaded yet, so we filter out tabs with a nil URL.
        let storedTabs: [RemoteTab] = tabs.flatMap( Browser.toTab )

        // Don't insert into the DB immediately. We tend to contend with more important
        // work like querying for top sites.
        let queue = dispatch_get_global_queue(DISPATCH_QUEUE_PRIORITY_BACKGROUND, 0)
        dispatch_after(dispatch_time(DISPATCH_TIME_NOW, Int64(ProfileRemoteTabsSyncDelay * Double(NSEC_PER_MSEC))), queue) {
            self.profile?.storeTabs(storedTabs)
        }
    }
}

extension AppDelegate: MFMailComposeViewControllerDelegate {
    func mailComposeController(controller: MFMailComposeViewController, didFinishWithResult result: MFMailComposeResult, error: NSError?) {
        // Dismiss the view controller and start the app up
        controller.dismissViewControllerAnimated(true, completion: nil)
        startApplication(application!, withLaunchOptions: self.launchOptions)
    }
}<|MERGE_RESOLUTION|>--- conflicted
+++ resolved
@@ -65,15 +65,11 @@
         // Create a new sync log file on cold app launch. Note that this doesn't roll old logs.
         Logger.syncLogger.newLogWithDate(logDate)
 
-<<<<<<< HEAD
-=======
         log.debug("Creating corrupt DB logger…")
         Logger.corruptLogger.newLogWithDate(logDate)
 
         log.debug("Creating Browser log file…")
         Logger.browserLogger.newLogWithDate(logDate)
-
->>>>>>> c4bc9382
         log.debug("Getting profile…")
         let profile = getProfile(application)
 
