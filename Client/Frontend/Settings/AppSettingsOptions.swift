--- conflicted
+++ resolved
@@ -464,12 +464,8 @@
 
 class LoginsSetting: Setting {
     let profile: Profile
-<<<<<<< HEAD
-    //var tabManager: TabManager!
-=======
-    var tabManager: TabManager!
+    ///var tabManager: TabManager!
     weak var navigationController: UINavigationController?
->>>>>>> eb8a3c5a
 
     override var accessoryType: UITableViewCellAccessoryType { return .DisclosureIndicator }
 
@@ -477,12 +473,8 @@
 
     init(settings: SettingsTableViewController, delegate: SettingsDelegate?) {
         self.profile = settings.profile
-<<<<<<< HEAD
-        //self.tabManager = settings.tabManager
-=======
-        self.tabManager = settings.tabManager
+        ///self.tabManager = settings.tabManager
         self.navigationController = settings.navigationController
->>>>>>> eb8a3c5a
 
         let loginsTitle = NSLocalizedString("Logins", comment: "Label used as an item in Settings. When touched, the user will be navigated to the Logins/Password manager.")
         super.init(title: NSAttributedString(string: loginsTitle, attributes: [NSForegroundColorAttributeName: UIConstants.TableViewRowTextColor]),
