/* This Source Code Form is subject to the terms of the Mozilla Public
 * License, v. 2.0. If a copy of the MPL was not distributed with this
 * file, You can obtain one at http://mozilla.org/MPL/2.0/. */

import Account
import Shared
import UIKit
import XCGLogger


// The following are only here because we use master for L10N and otherwise these strings would disappear from the v1.0 release
private let Bug1204635_S1 = NSLocalizedString("Clear Everything", tableName: "ClearPrivateData", comment: "Title of the Clear private data dialog.")
private let Bug1204635_S2 = NSLocalizedString("Are you sure you want to clear all of your data? This will also close all open tabs.", tableName: "ClearPrivateData", comment: "Message shown in the dialog prompting users if they want to clear everything")
private let Bug1204635_S3 = NSLocalizedString("Clear", tableName: "ClearPrivateData", comment: "Used as a button label in the dialog to Clear private data dialog")
private let Bug1204635_S4 = NSLocalizedString("Cancel", tableName: "ClearPrivateData", comment: "Used as a button label in the dialog to cancel clear private data dialog")

// A base setting class that shows a title. You probably want to subclass this, not use it directly.
class Setting {
    private var _title: NSAttributedString?

    weak var delegate: SettingsDelegate?

    // The url the SettingsContentViewController will show, e.g. Licenses and Privacy Policy.
    var url: NSURL? { return nil }

    // The title shown on the pref.
    var title: NSAttributedString? { return _title }
    var accessibilityIdentifier: String? { return nil }

    // An optional second line of text shown on the pref.
    var status: NSAttributedString? { return nil }

    // Whether or not to show this pref.
    var hidden: Bool { return false }

    var style: UITableViewCellStyle { return .Subtitle }

    var accessoryType: UITableViewCellAccessoryType { return .None }

    var textAlignment: NSTextAlignment { return .Left }
    
    private(set) var enabled: Bool = true

    // Called when the cell is setup. Call if you need the default behaviour.
    func onConfigureCell(cell: UITableViewCell) {
        cell.detailTextLabel?.attributedText = status
        cell.detailTextLabel?.numberOfLines = 0
        cell.textLabel?.attributedText = title
        cell.textLabel?.textAlignment = textAlignment
        cell.textLabel?.numberOfLines = 0
        cell.accessoryType = accessoryType
        cell.accessoryView = nil
        cell.selectionStyle = enabled ? .Default : .None
        cell.accessibilityIdentifier = accessibilityIdentifier
        if let title = title?.string {
            if let detailText = cell.detailTextLabel?.text {
                cell.accessibilityLabel = "\(title), \(detailText)"
            } else if let status = status?.string {
                cell.accessibilityLabel = "\(title), \(status)"
            } else {
                cell.accessibilityLabel = title
            }
        }
        cell.accessibilityTraits = UIAccessibilityTraitButton
        cell.indentationWidth = 0
        cell.layoutMargins = UIEdgeInsetsZero
        // So that the separator line goes all the way to the left edge.
        cell.separatorInset = UIEdgeInsetsZero
    }

    // Called when the pref is tapped.
    func onClick(navigationController: UINavigationController?) { return }

    // Helper method to set up and push a SettingsContentViewController
    func setUpAndPushSettingsContentViewController(navigationController: UINavigationController?) {
        if let url = self.url {
            let viewController = SettingsContentViewController()
            viewController.settingsTitle = self.title
            viewController.url = url
            navigationController?.pushViewController(viewController, animated: true)
        }
    }

    init(title: NSAttributedString? = nil, delegate: SettingsDelegate? = nil, enabled: Bool? = nil) {
        self._title = title
        self.delegate = delegate
        self.enabled = enabled ?? true
    }
}

// A setting in the sections panel. Contains a sublist of Settings
class SettingSection : Setting {
    private let children: [Setting]

    init(title: NSAttributedString? = nil, children: [Setting]) {
        self.children = children
        super.init(title: title)
    }

    var count: Int {
        var count = 0
        for setting in children {
            if !setting.hidden {
                count += 1
            }
        }
        return count
    }

    subscript(val: Int) -> Setting? {
        var i = 0
        for setting in children {
            if !setting.hidden {
                if i == val {
                    return setting
                }
                i += 1
            }
        }
        return nil
    }
}

private class PaddedSwitch: UIView {
    private static let Padding: CGFloat = 8

    init(switchView: UISwitch) {
        super.init(frame: CGRectZero)

        addSubview(switchView)

        frame.size = CGSizeMake(switchView.frame.width + PaddedSwitch.Padding, switchView.frame.height)
        switchView.frame.origin = CGPointMake(PaddedSwitch.Padding, 0)
    }

    required init?(coder aDecoder: NSCoder) {
        fatalError("init(coder:) has not been implemented")
    }
}

// A helper class for settings with a UISwitch.
// Takes and optional settingsDidChange callback and status text.
class BoolSetting: Setting {
    let prefKey: String

    private let prefs: Prefs
    private let defaultValue: Bool
    private let settingDidChange: ((Bool) -> Void)?
    private let statusText: NSAttributedString?

    init(prefs: Prefs, prefKey: String, defaultValue: Bool, attributedTitleText: NSAttributedString, attributedStatusText: NSAttributedString? = nil, settingDidChange: ((Bool) -> Void)? = nil) {
        self.prefs = prefs
        self.prefKey = prefKey
        self.defaultValue = defaultValue
        self.settingDidChange = settingDidChange
        self.statusText = attributedStatusText
        super.init(title: attributedTitleText)
    }

    convenience init(prefs: Prefs, prefKey: String, defaultValue: Bool, titleText: String, statusText: String? = nil, settingDidChange: ((Bool) -> Void)? = nil) {
        var statusTextAttributedString: NSAttributedString?
        if let statusTextString = statusText {
            statusTextAttributedString = NSAttributedString(string: statusTextString, attributes: [NSForegroundColorAttributeName: UIConstants.TableViewHeaderTextColor])
        }
        self.init(prefs: prefs, prefKey: prefKey, defaultValue: defaultValue, attributedTitleText: NSAttributedString(string: titleText, attributes: [NSForegroundColorAttributeName: UIConstants.TableViewRowTextColor]), attributedStatusText: statusTextAttributedString, settingDidChange: settingDidChange)
    }

    override var status: NSAttributedString? {
        return statusText
    }

    override func onConfigureCell(cell: UITableViewCell) {
        super.onConfigureCell(cell)

        let control = UISwitch()
        control.onTintColor = UIConstants.ControlTintColor
        control.addTarget(self, action: #selector(BoolSetting.switchValueChanged(_:)), forControlEvents: UIControlEvents.ValueChanged)
        control.on = prefs.boolForKey(prefKey) ?? defaultValue
        if let title = title {
            if let status = status {
                control.accessibilityLabel = "\(title.string), \(status.string)"
            } else {
                control.accessibilityLabel = title.string
            }
        }
        cell.accessoryView = PaddedSwitch(switchView: control)
        cell.selectionStyle = .None
    }

    @objc func switchValueChanged(control: UISwitch) {
        prefs.setBool(control.on, forKey: prefKey)
        settingDidChange?(control.on)
    }
}

// A helper class for prefs that deal with sync. Handles reloading the tableView data if changes to
// the fxAccount happen.
class AccountSetting: Setting, FxAContentViewControllerDelegate {
    unowned var settings: SettingsTableViewController

    var profile: Profile {
        return settings.profile
    }

    override var title: NSAttributedString? { return nil }

    init(settings: SettingsTableViewController) {
        self.settings = settings
        super.init(title: nil)
    }

    override func onConfigureCell(cell: UITableViewCell) {
        super.onConfigureCell(cell)
        if settings.profile.getAccount() != nil {
            cell.selectionStyle = .None
        }
    }

    override var accessoryType: UITableViewCellAccessoryType { return .None }

    func contentViewControllerDidSignIn(viewController: FxAContentViewController, data: JSON) -> Void {
        if data["keyFetchToken"].asString == nil || data["unwrapBKey"].asString == nil {
            // The /settings endpoint sends a partial "login"; ignore it entirely.
            NSLog("Ignoring didSignIn with keyFetchToken or unwrapBKey missing.")
            return
        }

        // TODO: Error handling.
        let account = FirefoxAccount.fromConfigurationAndJSON(profile.accountConfiguration, data: data)!
        settings.profile.setAccount(account)

        // Reload the data to reflect the new Account immediately.
        settings.tableView.reloadData()
        // And start advancing the Account state in the background as well.
        settings.SELrefresh()

        settings.navigationController?.popToRootViewControllerAnimated(true)
    }

    func contentViewControllerDidCancel(viewController: FxAContentViewController) {
        NSLog("didCancel")
        settings.navigationController?.popToRootViewControllerAnimated(true)
    }
}

class WithAccountSetting: AccountSetting {
    override var hidden: Bool { return !profile.hasAccount() }
}

class WithoutAccountSetting: AccountSetting {
    override var hidden: Bool { return profile.hasAccount() }
}

@objc
protocol SettingsDelegate: class {
    func settingsOpenURLInNewTab(url: NSURL)
}

// The base settings view controller.
class SettingsTableViewController: UITableViewController {

    typealias SettingsGenerator = (SettingsTableViewController, SettingsDelegate?) -> [SettingSection]

    private let Identifier = "CellIdentifier"
    private let SectionHeaderIdentifier = "SectionHeaderIdentifier"
    var settings = [SettingSection]()

    weak var settingsDelegate: SettingsDelegate?

    var profile: Profile!
    //var tabManager: TabManager!

    /// Used to calculate cell heights.
    private lazy var dummyToggleCell: UITableViewCell = {
        let cell = UITableViewCell(style: .Subtitle, reuseIdentifier: "dummyCell")
        cell.accessoryView = UISwitch()
        return cell
    }()

    override func viewDidLoad() {
        super.viewDidLoad()
        
        tableView.registerClass(UITableViewCell.self, forCellReuseIdentifier: Identifier)
        tableView.registerClass(SettingsTableSectionHeaderFooterView.self, forHeaderFooterViewReuseIdentifier: SectionHeaderIdentifier)
        #if BRAVE
            tableView.tableFooterView = UIView()
        #else
            tableView.tableFooterView = SettingsTableFooterView(frame: CGRect(x: 0, y: 0, width: view.frame.width, height: 128))
        #endif

        tableView.separatorColor = UIConstants.TableViewSeparatorColor
        tableView.backgroundColor = UIConstants.TableViewHeaderBackgroundColor
<<<<<<< HEAD

        settings = generateSettings()

        NSNotificationCenter.defaultCenter().addObserver(self, selector: "SELsyncDidChangeState", name: NotificationProfileDidStartSyncing, object: nil)
        NSNotificationCenter.defaultCenter().addObserver(self, selector: "SELsyncDidChangeState", name: NotificationProfileDidFinishSyncing, object: nil)
        NSNotificationCenter.defaultCenter().addObserver(self, selector: "SELfirefoxAccountDidChange", name: NotificationFirefoxAccountChanged, object: nil)
    }

    override func viewWillAppear(animated: Bool) {
        super.viewWillAppear(animated)
=======
        tableView.estimatedRowHeight = 44
        tableView.estimatedSectionHeaderHeight = 44
    }

    override func viewWillAppear(animated: Bool) {
        super.viewWillAppear(animated)

        settings = generateSettings()

        NSNotificationCenter.defaultCenter().addObserver(self, selector: #selector(SettingsTableViewController.SELsyncDidChangeState), name: NotificationProfileDidStartSyncing, object: nil)
        NSNotificationCenter.defaultCenter().addObserver(self, selector: #selector(SettingsTableViewController.SELsyncDidChangeState), name: NotificationProfileDidFinishSyncing, object: nil)
        NSNotificationCenter.defaultCenter().addObserver(self, selector: #selector(SettingsTableViewController.SELfirefoxAccountDidChange), name: NotificationFirefoxAccountChanged, object: nil)
>>>>>>> eb8a3c5a

        tableView.reloadData()
    }

    override func viewDidAppear(animated: Bool) {
        super.viewDidAppear(animated)
        SELrefresh()
    }

    override func viewDidDisappear(animated: Bool) {
        super.viewDidDisappear(animated)
        NSNotificationCenter.defaultCenter().removeObserver(self, name: NotificationProfileDidStartSyncing, object: nil)
        NSNotificationCenter.defaultCenter().removeObserver(self, name: NotificationProfileDidFinishSyncing, object: nil)
        NSNotificationCenter.defaultCenter().removeObserver(self, name: NotificationFirefoxAccountChanged, object: nil)
    }

    // Override to provide settings in subclasses
    func generateSettings() -> [SettingSection] {
        return []
    }

    @objc private func SELsyncDidChangeState() {
        dispatch_async(dispatch_get_main_queue()) {
            self.tableView.reloadData()
        }
    }

    @objc private func SELrefresh() {
        // Through-out, be aware that modifying the control while a refresh is in progress is /not/ supported and will likely crash the app.
        if let account = self.profile.getAccount() {
            account.advance().upon { _ in
                dispatch_async(dispatch_get_main_queue()) { () -> Void in
                    self.tableView.reloadData()
                }
            }
        } else {
            self.tableView.reloadData()
        }
    }

    @objc func SELfirefoxAccountDidChange() {
        self.tableView.reloadData()
    }

    override func tableView(tableView: UITableView, cellForRowAtIndexPath indexPath: NSIndexPath) -> UITableViewCell {
        let section = settings[indexPath.section]
        if let setting = section[indexPath.row] {
            var cell: UITableViewCell!
            if let _ = setting.status {
                // Work around http://stackoverflow.com/a/9999821 and http://stackoverflow.com/a/25901083 by using a new cell.
                // I could not make any setNeedsLayout solution work in the case where we disconnect and then connect a new account.
                // Be aware that dequeing and then ignoring a cell appears to cause issues; only deque a cell if you're going to return it.
                cell = UITableViewCell(style: setting.style, reuseIdentifier: nil)
            } else {
                cell = tableView.dequeueReusableCellWithIdentifier(Identifier, forIndexPath: indexPath)
            }
            setting.onConfigureCell(cell)
            return cell
        }
        return tableView.dequeueReusableCellWithIdentifier(Identifier, forIndexPath: indexPath)
    }

    override func numberOfSectionsInTableView(tableView: UITableView) -> Int {
        return settings.count
    }

    override func tableView(tableView: UITableView, numberOfRowsInSection section: Int) -> Int {
        let section = settings[section]
        return section.count
    }

    override func tableView(tableView: UITableView, viewForHeaderInSection section: Int) -> UIView? {
        let headerView = tableView.dequeueReusableHeaderFooterViewWithIdentifier(SectionHeaderIdentifier) as! SettingsTableSectionHeaderFooterView
        let sectionSetting = settings[section]
        if let sectionTitle = sectionSetting.title?.string {
            headerView.titleLabel.text = sectionTitle
        }

#if BRAVE
        headerView.showTopBorder = false
#else
        // Hide the top border for the top section to avoid having a double line at the top
        if section == 0 {
            headerView.showTopBorder = false
        } else {
            headerView.showTopBorder = true
        }
#endif
        return headerView
    }

    override func tableView(tableView: UITableView, heightForRowAtIndexPath indexPath: NSIndexPath) -> CGFloat {
        let section = settings[indexPath.section]
        // Workaround for calculating the height of default UITableViewCell cells with a subtitle under
        // the title text label.
        if let setting = section[indexPath.row] where setting is BoolSetting && setting.status != nil {
            return calculateStatusCellHeightForSetting(setting)
        }

        return UITableViewAutomaticDimension
    }

    override func tableView(tableView: UITableView, didSelectRowAtIndexPath indexPath: NSIndexPath) {
        let section = settings[indexPath.section]
        if let setting = section[indexPath.row] where setting.enabled {
            setting.onClick(navigationController)
        }
    }

    private func calculateStatusCellHeightForSetting(setting: Setting) -> CGFloat {
        let topBottomMargin: CGFloat = 10

        let tableWidth = tableView.frame.width
        let accessoryWidth = dummyToggleCell.accessoryView!.frame.width
        let insetsWidth = 2 * tableView.separatorInset.left
        let width = tableWidth - accessoryWidth - insetsWidth

        return
            heightForLabel(dummyToggleCell.textLabel!, width: width, text: setting.title?.string) +
            heightForLabel(dummyToggleCell.detailTextLabel!, width: width, text: setting.status?.string) +
            2 * topBottomMargin
    }

    private func heightForLabel(label: UILabel, width: CGFloat, text: String?) -> CGFloat {
        guard let text = text else { return 0 }

        let size = CGSize(width: width, height: CGFloat.max)
        let attrs = [NSFontAttributeName: label.font]
        let boundingRect = NSString(string: text).boundingRectWithSize(size,
            options: NSStringDrawingOptions.UsesLineFragmentOrigin, attributes: attrs, context: nil)
        return boundingRect.height
    }
}

class SettingsTableFooterView: UIView {
    var logo: UIImageView = {
        var image =  UIImageView(image: UIImage(named: "settingsFlatfox"))
        image.contentMode = UIViewContentMode.Center
        image.accessibilityIdentifier = "SettingsTableFooterView.logo"
        return image
    }()

    private lazy var topBorder: CALayer = {
        let topBorder = CALayer()
        topBorder.backgroundColor = UIConstants.SeparatorColor.CGColor
        return topBorder
    }()

    override init(frame: CGRect) {
        super.init(frame: frame)
        backgroundColor = UIConstants.TableViewHeaderBackgroundColor
        layer.addSublayer(topBorder)
        addSubview(logo)
    }

    required init?(coder aDecoder: NSCoder) {
        fatalError("init(coder:) has not been implemented")
    }

    override func layoutSubviews() {
        super.layoutSubviews()
        topBorder.frame = CGRectMake(0.0, 0.0, frame.size.width, 0.5)
        logo.center = CGPoint(x: frame.size.width / 2, y: frame.size.height / 2)
    }
}

struct SettingsTableSectionHeaderFooterViewUX {
    static let titleHorizontalPadding: CGFloat = 15
    static let titleVerticalPadding: CGFloat = 6
    static let titleVerticalLongPadding: CGFloat = 20
}

class SettingsTableSectionHeaderFooterView: UITableViewHeaderFooterView {

    enum TitleAlignment {
        case Top
        case Bottom
    }

    var titleAlignment: TitleAlignment = .Bottom {
        didSet {
            remakeTitleAlignmentConstraints()
        }
    }

    var showTopBorder: Bool = true {
        didSet {
            topBorder.hidden = !showTopBorder
        }
    }

    var showBottomBorder: Bool = true {
        didSet {
            bottomBorder.hidden = !showBottomBorder
        }
    }

    lazy var titleLabel: UILabel = {
        var headerLabel = UILabel()
        headerLabel.textColor = UIConstants.TableViewHeaderTextColor
        headerLabel.font = UIFont.systemFontOfSize(12.0, weight: UIFontWeightRegular)
        headerLabel.numberOfLines = 0
        return headerLabel
    }()

    private lazy var topBorder: UIView = {
        let topBorder = UIView()
        topBorder.backgroundColor = UIConstants.SeparatorColor
        return topBorder
    }()

    private lazy var bottomBorder: UIView = {
        let bottomBorder = UIView()
        bottomBorder.backgroundColor = UIConstants.SeparatorColor
        return bottomBorder
    }()

    override init(reuseIdentifier: String?) {
        super.init(reuseIdentifier: reuseIdentifier)
        contentView.backgroundColor = UIConstants.TableViewHeaderBackgroundColor
        addSubview(titleLabel)
        addSubview(topBorder)
        addSubview(bottomBorder)

        setupInitialConstraints()
    }

    required init?(coder aDecoder: NSCoder) {
        fatalError("init(coder:) has not been implemented")
    }

    func setupInitialConstraints() {
        bottomBorder.snp_makeConstraints { make in
            make.bottom.left.right.equalTo(self)
            make.height.equalTo(0.5)
        }

        topBorder.snp_makeConstraints { make in
            make.top.left.right.equalTo(self)
            make.height.equalTo(0.5)
        }

        remakeTitleAlignmentConstraints()
    }

    override func prepareForReuse() {
        super.prepareForReuse()
        showTopBorder = true
        showBottomBorder = true
        titleLabel.text = nil
        titleAlignment = .Bottom
    }

    private func remakeTitleAlignmentConstraints() {
        switch titleAlignment {
        case .Top:
            titleLabel.snp_remakeConstraints { make in
                make.left.right.equalTo(self).inset(SettingsTableSectionHeaderFooterViewUX.titleHorizontalPadding)
                make.top.equalTo(self).offset(SettingsTableSectionHeaderFooterViewUX.titleVerticalPadding)
                make.bottom.equalTo(self).offset(-SettingsTableSectionHeaderFooterViewUX.titleVerticalLongPadding)
            }
        case .Bottom:
            titleLabel.snp_remakeConstraints { make in
                make.left.right.equalTo(self).inset(SettingsTableSectionHeaderFooterViewUX.titleHorizontalPadding)
                make.bottom.equalTo(self).offset(-SettingsTableSectionHeaderFooterViewUX.titleVerticalPadding)
                make.top.equalTo(self).offset(SettingsTableSectionHeaderFooterViewUX.titleVerticalLongPadding)
            }
        }
    }
}<|MERGE_RESOLUTION|>--- conflicted
+++ resolved
@@ -290,31 +290,18 @@
 
         tableView.separatorColor = UIConstants.TableViewSeparatorColor
         tableView.backgroundColor = UIConstants.TableViewHeaderBackgroundColor
-<<<<<<< HEAD
-
-        settings = generateSettings()
-
-        NSNotificationCenter.defaultCenter().addObserver(self, selector: "SELsyncDidChangeState", name: NotificationProfileDidStartSyncing, object: nil)
-        NSNotificationCenter.defaultCenter().addObserver(self, selector: "SELsyncDidChangeState", name: NotificationProfileDidFinishSyncing, object: nil)
-        NSNotificationCenter.defaultCenter().addObserver(self, selector: "SELfirefoxAccountDidChange", name: NotificationFirefoxAccountChanged, object: nil)
-    }
-
-    override func viewWillAppear(animated: Bool) {
-        super.viewWillAppear(animated)
-=======
         tableView.estimatedRowHeight = 44
         tableView.estimatedSectionHeaderHeight = 44
     }
-
-    override func viewWillAppear(animated: Bool) {
-        super.viewWillAppear(animated)
 
         settings = generateSettings()
 
         NSNotificationCenter.defaultCenter().addObserver(self, selector: #selector(SettingsTableViewController.SELsyncDidChangeState), name: NotificationProfileDidStartSyncing, object: nil)
         NSNotificationCenter.defaultCenter().addObserver(self, selector: #selector(SettingsTableViewController.SELsyncDidChangeState), name: NotificationProfileDidFinishSyncing, object: nil)
         NSNotificationCenter.defaultCenter().addObserver(self, selector: #selector(SettingsTableViewController.SELfirefoxAccountDidChange), name: NotificationFirefoxAccountChanged, object: nil)
->>>>>>> eb8a3c5a
+
+    override func viewWillAppear(animated: Bool) {
+        super.viewWillAppear(animated)
 
         tableView.reloadData()
     }
