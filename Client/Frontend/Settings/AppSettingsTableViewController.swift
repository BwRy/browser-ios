/* This Source Code Form is subject to the terms of the Mozilla Public
 * License, v. 2.0. If a copy of the MPL was not distributed with this
 * file, You can obtain one at http://mozilla.org/MPL/2.0/. */

import Foundation
import UIKit
import Shared
import Account

/// App Settings Screen (triggered by tapping the 'Gear' in the Tab Tray Controller)
class AppSettingsTableViewController: SettingsTableViewController {
    private let SectionHeaderIdentifier = "SectionHeaderIdentifier"

    override func viewDidLoad() {
        super.viewDidLoad()

        navigationItem.title = NSLocalizedString("Settings", comment: "Settings")
        navigationItem.leftBarButtonItem = UIBarButtonItem(
            title: NSLocalizedString("Done", comment: "Done button on left side of the Settings view controller title bar"),
            style: UIBarButtonItemStyle.Done,
            target: navigationController, action: Selector("SELdone"))
        navigationItem.leftBarButtonItem?.accessibilityIdentifier = "AppSettingsTableViewController.navigationItem.leftBarButtonItem"

        tableView.accessibilityIdentifier = "AppSettingsTableViewController.tableView"
    }

    override func generateSettings() -> [SettingSection] {
        var settings = [SettingSection]()

        let privacyTitle = NSLocalizedString("Privacy", comment: "Privacy section title")
        let accountDebugSettings: [Setting]
        if AppConstants.BuildChannel != .Aurora {
            accountDebugSettings = [
                // Debug settings:
                RequirePasswordDebugSetting(settings: self),
                RequireUpgradeDebugSetting(settings: self),
                ForgetSyncAuthStateDebugSetting(settings: self),
            ]
        } else {
            accountDebugSettings = []
        }

        let prefs = profile.prefs
        var generalSettings = [
            SearchSetting(settings: self),
            BoolSetting(prefs: prefs, prefKey: "blockPopups", defaultValue: true,
                titleText: NSLocalizedString("Block Pop-up Windows", comment: "Block pop-up windows setting")),
            BoolSetting(prefs: prefs, prefKey: "saveLogins", defaultValue: true,
                titleText: NSLocalizedString("Save Logins", comment: "Setting to enable the built-in password manager")),
            BoolSetting(prefs: prefs, prefKey: AllowThirdPartyKeyboardsKey, defaultValue: false,
                titleText: NSLocalizedString("Allow Third-Party Keyboards", comment: "Setting to enable third-party keyboards"), statusText: NSLocalizedString("Firefox needs to reopen for this change to take effect.", comment: "Setting value prop to enable third-party keyboards")),
        ]

        let accountChinaSyncSetting: [Setting]
        let locale = NSLocale.currentLocale()
        if locale.localeIdentifier != "zh_CN" {
            accountChinaSyncSetting = []
        } else {
            accountChinaSyncSetting = [
                // Show China sync service setting:
                ChinaSyncServiceSetting(settings: self)
            ]
        }
        // There is nothing to show in the Customize section if we don't include the compact tab layout
        // setting on iPad. When more options are added that work on both device types, this logic can
        // be changed.
        if UIDevice.currentDevice().userInterfaceIdiom == .Phone {
            generalSettings +=  [
                BoolSetting(prefs: prefs, prefKey: "CompactTabLayout", defaultValue: true,
                    titleText: NSLocalizedString("Use Compact Tabs", comment: "Setting to enable compact tabs in the tab overview"))
            ]
        }

        settings += [
            SettingSection(title: nil, children: [
                // Without a Firefox Account:
                ConnectSetting(settings: self),
                // With a Firefox Account:
                AccountStatusSetting(settings: self),
                SyncNowSetting(settings: self)
            ] + accountChinaSyncSetting + accountDebugSettings)]

        if !profile.hasAccount() {
            settings += [SettingSection(title: NSAttributedString(string: NSLocalizedString("Sign in to get your tabs, bookmarks, and passwords from your other devices.", comment: "Clarify value prop under Sign In to Firefox in Settings.")), children: [])]
        }

        settings += [ SettingSection(title: NSAttributedString(string: NSLocalizedString("General", comment: "General settings section title")), children: generalSettings)]

        var privacySettings = [Setting]()
        if AppConstants.MOZ_LOGIN_MANAGER {
            privacySettings.append(LoginsSetting(settings: self, delegate: settingsDelegate))
        }

        if AppConstants.MOZ_AUTHENTICATION_MANAGER {
            privacySettings.append(TouchIDPasscodeSetting(settings: self))
        }

        privacySettings.append(ClearPrivateDataSetting(settings: self))

        if #available(iOS 9, *) {
            privacySettings += [
                BoolSetting(prefs: prefs,
                    prefKey: "settings.closePrivateTabs",
                    defaultValue: false,
                    titleText: NSLocalizedString("Close Private Tabs", tableName: "PrivateBrowsing", comment: "Setting for closing private tabs"),
                    statusText: NSLocalizedString("When Leaving Private Browsing", tableName: "PrivateBrowsing", comment: "Will be displayed in Settings under 'Close Private Tabs'"))
            ]
        }

        privacySettings += [
            BoolSetting(prefs: prefs, prefKey: "crashreports.send.always", defaultValue: false,
                titleText: NSLocalizedString("Send Crash Reports", comment: "Setting to enable the sending of crash reports"),
                settingDidChange: { configureActiveCrashReporter($0) }),
            PrivacyPolicySetting()
        ]


        settings += [
            SettingSection(title: NSAttributedString(string: privacyTitle), children: privacySettings),
            SettingSection(title: NSAttributedString(string: NSLocalizedString("Support", comment: "Support section title")), children: [
                ShowIntroductionSetting(settings: self),
                SendFeedbackSetting(),
                SendAnonymousUsageDataSetting(prefs: prefs, delegate: settingsDelegate),
                OpenSupportPageSetting(delegate: settingsDelegate),
            ]),
            SettingSection(title: NSAttributedString(string: NSLocalizedString("About", comment: "About settings section title")), children: [
                VersionSetting(settings: self),
                LicenseAndAcknowledgementsSetting(),
                YourRightsSetting(),
                ExportBrowserDataSetting(settings: self),
                DeleteExportedDataSetting(settings: self),
            ])]
            
            if (profile.hasAccount()) {
                settings += [
                    SettingSection(title: nil, children: [
                        DisconnectSetting(settings: self),
                        ])
                ]
            }

        return settings
    }

<<<<<<< HEAD
    override func tableView(tableView: UITableView, heightForRowAtIndexPath indexPath: NSIndexPath) -> CGFloat {
        // Make account/sign-in and close private tabs rows taller, as per design specs.
        let section = settings[indexPath.section]
        if let setting = section[indexPath.row] as? BoolSetting where setting.prefKey == "settings.closePrivateTabs" {
            return 64
        } else if section[indexPath.row] is ConnectSetting {
            return 64
        }

        return super.tableView(tableView, heightForRowAtIndexPath: indexPath)
    }

#if !BRAVE
=======
>>>>>>> eb8a3c5a
    override func tableView(tableView: UITableView, viewForHeaderInSection section: Int) -> UIView? {
        if !profile.hasAccount() {
            let headerView = tableView.dequeueReusableHeaderFooterViewWithIdentifier(SectionHeaderIdentifier) as! SettingsTableSectionHeaderFooterView
            let sectionSetting = settings[section]
            headerView.titleLabel.text = sectionSetting.title?.string

            switch section {
                // Hide the bottom border for the Sign In to Firefox value prop
                case 1:
                    headerView.titleAlignment = .Top
                    headerView.titleLabel.numberOfLines = 0
                    headerView.showBottomBorder = false
                    headerView.titleLabel.snp_updateConstraints { make in
                        make.right.equalTo(headerView).offset(-50)
                    }

                // Hide the top border for the General section header when the user is not signed in.
                case 2:
                    headerView.showTopBorder = false
                default:
                    return super.tableView(tableView, viewForHeaderInSection: section)
            }
            return headerView
        }
        
        return super.tableView(tableView, viewForHeaderInSection: section)
    }
#endif
}<|MERGE_RESOLUTION|>--- conflicted
+++ resolved
@@ -142,23 +142,8 @@
         return settings
     }
 
-<<<<<<< HEAD
-    override func tableView(tableView: UITableView, heightForRowAtIndexPath indexPath: NSIndexPath) -> CGFloat {
-        // Make account/sign-in and close private tabs rows taller, as per design specs.
-        let section = settings[indexPath.section]
-        if let setting = section[indexPath.row] as? BoolSetting where setting.prefKey == "settings.closePrivateTabs" {
-            return 64
-        } else if section[indexPath.row] is ConnectSetting {
-            return 64
-        }
-
-        return super.tableView(tableView, heightForRowAtIndexPath: indexPath)
-    }
-
+    override func tableView(tableView: UITableView, viewForHeaderInSection section: Int) -> UIView? {
 #if !BRAVE
-=======
->>>>>>> eb8a3c5a
-    override func tableView(tableView: UITableView, viewForHeaderInSection section: Int) -> UIView? {
         if !profile.hasAccount() {
             let headerView = tableView.dequeueReusableHeaderFooterViewWithIdentifier(SectionHeaderIdentifier) as! SettingsTableSectionHeaderFooterView
             let sectionSetting = settings[section]
@@ -182,7 +167,7 @@
             }
             return headerView
         }
-        
+        #endif
         return super.tableView(tableView, viewForHeaderInSection: section)
     }
 #endif
