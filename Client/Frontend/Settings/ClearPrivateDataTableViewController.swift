--- conflicted
+++ resolved
@@ -162,12 +162,8 @@
             let alert = UIAlertController.clearPrivateDataAlert(clearPrivateData)
             self.presentViewController(alert, animated: true, completion: nil)
         }
-<<<<<<< HEAD
-        #endif
-=======
-
+     #endif
         tableView.deselectRowAtIndexPath(indexPath, animated: false)
->>>>>>> eb8a3c5a
     }
 
     override func tableView(tableView: UITableView, viewForHeaderInSection section: Int) -> UIView? {
