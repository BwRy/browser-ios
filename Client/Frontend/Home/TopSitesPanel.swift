/* This Source Code Form is subject to the terms of the Mozilla Public
 * License, v. 2.0. If a copy of the MPL was not distributed with this
 * file, You can obtain one at http://mozilla.org/MPL/2.0/. */

import UIKit
import Shared
import XCGLogger
import Storage
import WebImage
import Deferred

private let log = Logger.browserLogger

private let ThumbnailIdentifier = "Thumbnail"

extension CGSize {
    public func widthLargerOrEqualThanHalfIPad() -> Bool {
        let halfIPadSize: CGFloat = 507
        return width >= halfIPadSize
    }
}

struct TopSitesPanelUX {
    private static let EmptyStateTitleTextColor = UIColor.darkGrayColor()
    private static let EmptyStateTopPaddingInBetweenItems: CGFloat = 15
    private static let WelcomeScreenPadding: CGFloat = 15
    private static let WelcomeScreenItemTextColor = UIColor.grayColor()
    private static let WelcomeScreenItemWidth = 170
}

class TopSitesPanel: UIViewController {
    weak var homePanelDelegate: HomePanelDelegate?
    private lazy var emptyStateOverlayView: UIView = self.createEmptyStateOverlayView()
    private var collection: TopSitesCollectionView? = nil
    private lazy var dataSource: TopSitesDataSource = {
        return TopSitesDataSource(profile: self.profile)
    }()
    private lazy var layout: TopSitesLayout = { return TopSitesLayout() }()

    private lazy var maxFrecencyLimit: Int = {
        return max(
            self.calculateApproxThumbnailCountForOrientation(UIInterfaceOrientation.LandscapeLeft),
            self.calculateApproxThumbnailCountForOrientation(UIInterfaceOrientation.Portrait)
        )
    }()

    var editingThumbnails: Bool = false {
        didSet {
            if editingThumbnails != oldValue {
                dataSource.editingThumbnails = editingThumbnails

                if editingThumbnails {
                    homePanelDelegate?.homePanelWillEnterEditingMode?(self)
                }

                updateAllRemoveButtonStates()
            }
        }
    }

    let profile: Profile

    override func viewWillTransitionToSize(size: CGSize, withTransitionCoordinator coordinator: UIViewControllerTransitionCoordinator) {
        super.viewWillTransitionToSize(size, withTransitionCoordinator: coordinator)

        coordinator.animateAlongsideTransition({ context in
            self.collection?.reloadData()
        }, completion: nil)
    }

    override func supportedInterfaceOrientations() -> UIInterfaceOrientationMask {
        return UIInterfaceOrientationMask.AllButUpsideDown
    }

    init(profile: Profile) {
        self.profile = profile
        super.init(nibName: nil, bundle: nil)
        NSNotificationCenter.defaultCenter().addObserver(self, selector: #selector(TopSitesPanel.notificationReceived(_:)), name: NotificationFirefoxAccountChanged, object: nil)
        NSNotificationCenter.defaultCenter().addObserver(self, selector: #selector(TopSitesPanel.notificationReceived(_:)), name: NotificationProfileDidFinishSyncing, object: nil)
        NSNotificationCenter.defaultCenter().addObserver(self, selector: #selector(TopSitesPanel.notificationReceived(_:)), name: NotificationPrivateDataClearedHistory, object: nil)
        NSNotificationCenter.defaultCenter().addObserver(self, selector: #selector(TopSitesPanel.notificationReceived(_:)), name: NotificationDynamicFontChanged, object: nil)
    }

    required init?(coder aDecoder: NSCoder) {
        fatalError("init(coder:) has not been implemented")
    }

    override func viewDidLoad() {
        super.viewDidLoad()
        let collection = TopSitesCollectionView(frame: self.view.frame, collectionViewLayout: layout)
        collection.backgroundColor = BraveUX.BackgroundColorForBookmarksHistoryAndTopSites
        collection.delegate = self
        collection.dataSource = dataSource
        collection.registerClass(ThumbnailCell.self, forCellWithReuseIdentifier: ThumbnailIdentifier)
        collection.keyboardDismissMode = .OnDrag
        collection.accessibilityIdentifier = "Top Sites View"
        view.addSubview(collection)
        collection.snp_makeConstraints { make in
            make.edges.equalTo(self.view)
        }
        self.collection = collection

        self.dataSource.collectionView = self.collection
        self.profile.history.setTopSitesCacheSize(Int32(maxFrecencyLimit))
        self.refreshTopSites(maxFrecencyLimit)

        self.updateEmptyPanelState()
    }

    deinit {
        NSNotificationCenter.defaultCenter().removeObserver(self, name: NotificationFirefoxAccountChanged, object: nil)
        NSNotificationCenter.defaultCenter().removeObserver(self, name: NotificationProfileDidFinishSyncing, object: nil)
        NSNotificationCenter.defaultCenter().removeObserver(self, name: NotificationPrivateDataClearedHistory, object: nil)
        NSNotificationCenter.defaultCenter().removeObserver(self, name: NotificationDynamicFontChanged, object: nil)
    }

    func notificationReceived(notification: NSNotification) {
        switch notification.name {
        case NotificationFirefoxAccountChanged, NotificationProfileDidFinishSyncing, NotificationPrivateDataClearedHistory, NotificationDynamicFontChanged:
            refreshTopSites(maxFrecencyLimit)
            break
        default:
            // no need to do anything at all
            log.warning("Received unexpected notification \(notification.name)")
            break
        }
    }

    private func createEmptyStateOverlayView() -> UIView {
        let overlayView = UIView()
        overlayView.backgroundColor = UIColor.whiteColor()

        let logoImageView = UIImageView(image: UIImage(named: "emptyTopSites"))
        overlayView.addSubview(logoImageView)

        let titleLabel = UILabel()
        titleLabel.font = DynamicFontHelper.defaultHelper.DeviceFont
        titleLabel.text = Strings.TopSitesEmptyStateTitle
        titleLabel.textAlignment = NSTextAlignment.Center
        titleLabel.textColor = TopSitesPanelUX.EmptyStateTitleTextColor
        overlayView.addSubview(titleLabel)

        let descriptionLabel = UILabel()
        descriptionLabel.text = Strings.TopSitesEmptyStateDescription
        descriptionLabel.textAlignment = NSTextAlignment.Center
        descriptionLabel.font = DynamicFontHelper.defaultHelper.DeviceFontLight
        descriptionLabel.textColor = TopSitesPanelUX.WelcomeScreenItemTextColor
        descriptionLabel.numberOfLines = 2
        descriptionLabel.adjustsFontSizeToFitWidth = true
        overlayView.addSubview(descriptionLabel)

        logoImageView.snp_makeConstraints { make in
            make.centerX.equalTo(overlayView)

            // Sets proper top constraint for iPhone 6 in portait and for iPad.
            make.centerY.equalTo(overlayView).offset(HomePanelUX.EmptyTabContentOffset).priorityMedium()

            // Sets proper top constraint for iPhone 4, 5 in portrait.
            make.top.greaterThanOrEqualTo(overlayView).offset(50)
        }

        titleLabel.snp_makeConstraints { make in
            make.top.equalTo(logoImageView.snp_bottom).offset(TopSitesPanelUX.EmptyStateTopPaddingInBetweenItems)
            make.centerX.equalTo(logoImageView)
        }

        descriptionLabel.snp_makeConstraints { make in
            make.centerX.equalTo(overlayView)
            make.top.equalTo(titleLabel.snp_bottom).offset(TopSitesPanelUX.WelcomeScreenPadding)
            make.width.equalTo(TopSitesPanelUX.WelcomeScreenItemWidth)
        }

        return overlayView
    }

    private func updateEmptyPanelState() {
        if dataSource.count() == 0 {
            if self.emptyStateOverlayView.superview == nil {
                self.view.addSubview(self.emptyStateOverlayView)
                self.emptyStateOverlayView.snp_makeConstraints { make -> Void in
                    make.edges.equalTo(self.view)
                }
            }
        } else {
            self.emptyStateOverlayView.removeFromSuperview()
        }
    }

    //MARK: Private Helpers
    private func updateDataSourceWithSites(result: Maybe<Cursor<Site>>) {
        if let data = result.successValue {
            self.dataSource.setHistorySites(data.asArray())
            self.dataSource.profile = self.profile
            self.updateEmptyPanelState()
        }
    }

    private func updateAllRemoveButtonStates() {
        collection?.indexPathsForVisibleItems().forEach(updateRemoveButtonStateForIndexPath)
    }

    private func deleteTileForSuggestedSite(site: SuggestedSite) -> Success {
        var deletedSuggestedSites = profile.prefs.arrayForKey("topSites.deletedSuggestedSites") as! [String]
        deletedSuggestedSites.append(site.url)
        profile.prefs.setObject(deletedSuggestedSites, forKey: "topSites.deletedSuggestedSites")
        return succeed()
    }

    private func deleteHistoryTileForSite(site: Site, atIndexPath indexPath: NSIndexPath) {
        collection?.userInteractionEnabled = false

        if site is SuggestedSite {
            deleteTileForSuggestedSite(site as! SuggestedSite)
        }

        profile.history.removeSiteFromTopSites(site).uponQueue(dispatch_get_main_queue()) { result in
            guard result.isSuccess else { return }

            // Remove the site from the current data source. Don't requery yet
            // since a Sync or location change may have changed the data under us.
            self.dataSource.sites = self.dataSource.sites.filter { $0 !== site }

            // Update the UICollectionView.
            self.deleteOrUpdateSites(indexPath) >>> {
                // Finally, requery to pull in the latest sites.
                self.profile.history.getTopSitesWithLimit(self.maxFrecencyLimit).uponQueue(dispatch_get_main_queue()) { result in
                    self.updateDataSourceWithSites(result)
                    self.collection?.userInteractionEnabled = true
                }
            }
        }
    }

    private func updateRemoveButtonStateForIndexPath(indexPath: NSIndexPath) {
        // If we have a cell passed in, use it. If not, then use the indexPath to get it.
        guard let cell = collection?.cellForItemAtIndexPath(indexPath) as? ThumbnailCell else {
            return
        }

        cell.toggleRemoveButton(editingThumbnails)
    }

    private func refreshTopSites(frecencyLimit: Int) {
        dispatch_async(dispatch_get_main_queue()) {
            // Don't allow Sync or other notifications to change the data source if we're deleting a thumbnail.
            if !(self.collection?.userInteractionEnabled ?? true) {
                return
            }

            // Reload right away with whatever is in the cache, then check to see if the cache is invalid.
            // If it's invalid, invalidate the cache and requery. This allows us to always show results
            // immediately while also loading up-to-date results asynchronously if needed.
            self.reloadTopSitesWithLimit(frecencyLimit) >>> {
                self.profile.history.updateTopSitesCacheIfInvalidated() >>== { dirty in
                    if dirty {
                        self.dataSource.sitesInvalidated = true
                        self.reloadTopSitesWithLimit(frecencyLimit)
                    }
                }
            }
        }
    }

    private func reloadTopSitesWithLimit(limit: Int) -> Success {
        return self.profile.history.getTopSitesWithLimit(limit).bindQueue(dispatch_get_main_queue()) { result in
            self.updateDataSourceWithSites(result)
            self.collection?.reloadData()
            return succeed()
        }
    }

    private func deleteOrUpdateSites(indexPath: NSIndexPath) -> Success {
        guard let collection = self.collection else { return succeed() }

        let result = Success()

        collection.performBatchUpdates({
            collection.deleteItemsAtIndexPaths([indexPath])

            // If we have more items in our data source, replace the deleted site with a new one.
            let count = collection.numberOfItemsInSection(0) - 1
            if count < self.dataSource.count() {
                collection.insertItemsAtIndexPaths([ NSIndexPath(forItem: count, inSection: 0) ])
            }
        }, completion: { _ in
            self.updateAllRemoveButtonStates()
            result.fill(Maybe(success: ()))
        })

        return result
    }

    /**
    Calculates an approximation of the number of tiles we want to display for the given orientation. This
    method uses the screen's size as it's basis for the calculation instead of the collectionView's since the 
    collectionView's bounds is determined until the next layout pass.

    - parameter orientation: Orientation to calculate number of tiles for

    - returns: Rough tile count we will be displaying for the passed in orientation
    */
    private func calculateApproxThumbnailCountForOrientation(orientation: UIInterfaceOrientation) -> Int {
        let size = UIScreen.mainScreen().bounds.size
        let portraitSize = CGSize(width: min(size.width, size.height), height: max(size.width, size.height))

        func calculateRowsForSize(size: CGSize, columns: Int) -> Int {
            let insets = ThumbnailCellUX.insetsForCollectionViewSize(size,
                traitCollection:  traitCollection)
            let thumbnailWidth = (size.width - insets.left - insets.right) / CGFloat(columns)
            let thumbnailHeight = thumbnailWidth / CGFloat(ThumbnailCellUX.ImageAspectRatio)
            return max(2, Int(size.height / thumbnailHeight))
        }

        let numberOfColumns: Int
        let numberOfRows: Int

        if UIInterfaceOrientationIsLandscape(orientation) {
            numberOfColumns = 5
            numberOfRows = calculateRowsForSize(CGSize(width: portraitSize.height, height: portraitSize.width), columns: numberOfColumns)
        } else {
            numberOfColumns = 4
            numberOfRows = calculateRowsForSize(portraitSize, columns: numberOfColumns)
        }

        return numberOfColumns * numberOfRows
    }
}

extension TopSitesPanel: HomePanel {
    func endEditing() {
        editingThumbnails = false
<<<<<<< HEAD
        collection?.reloadData()

        (view.window as! BraveMainWindow).windowTouchFilter = nil
=======
>>>>>>> eb8a3c5a
    }
}

extension TopSitesPanel: UICollectionViewDelegate {
    func collectionView(collectionView: UICollectionView, didSelectItemAtIndexPath indexPath: NSIndexPath) {
        if editingThumbnails {
            return
        }

        if let site = dataSource[indexPath.item] {
            // We're gonna call Top Sites bookmarks for now.
            let visitType = VisitType.Bookmark
            homePanelDelegate?.homePanel(self, didSelectURL: site.tileURL, visitType: visitType)
        }
    }

    func collectionView(collectionView: UICollectionView, willDisplayCell cell: UICollectionViewCell, forItemAtIndexPath indexPath: NSIndexPath) {
        if let thumbnailCell = cell as? ThumbnailCell {
            thumbnailCell.delegate = self
            if editingThumbnails && indexPath.item < dataSource.count() && thumbnailCell.removeButton.hidden {
                thumbnailCell.removeButton.hidden = false
            }
        }
    }
}

extension TopSitesPanel: ThumbnailCellDelegate {
    func didRemoveThumbnail(thumbnailCell: ThumbnailCell) {
        guard let indexPath = collection?.indexPathForCell(thumbnailCell),
              let site = dataSource[indexPath.item] else { return }

        self.deleteHistoryTileForSite(site, atIndexPath: indexPath)
    }

    func didLongPressThumbnail(thumbnailCell: ThumbnailCell) {
        editingThumbnails = true
        (view.window as! BraveMainWindow).windowTouchFilter = self
    }
}

private class TopSitesCollectionView: UICollectionView {
    private override func touchesBegan(touches: Set<UITouch>, withEvent event: UIEvent?) {
        // Hide the keyboard if this view is touched.
        window?.rootViewController?.view.endEditing(true)
        super.touchesBegan(touches, withEvent: event)
    }
}

class TopSitesLayout: UICollectionViewLayout {

    var thumbnailCount: Int {
        assertIsMainThread("layout.thumbnailCount interacts with UIKit components - cannot call from background thread.")
        return thumbnailRows * thumbnailCols
    }

    private var thumbnailRows: Int {
        assert(NSThread.isMainThread(), "Interacts with UIKit components - not thread-safe.")
        return max(2, Int((self.collectionView?.frame.height ?? self.thumbnailHeight) / self.thumbnailHeight)) + 1 // BRAVE added one extra
    }

    private var thumbnailCols: Int {
        assert(NSThread.isMainThread(), "Interacts with UIKit components - not thread-safe.")

        let size = collectionView?.bounds.size ?? CGSizeZero
        let traitCollection = collectionView!.traitCollection
        var cols = 0
        if traitCollection.horizontalSizeClass == .Compact {
            // Landscape iPhone
            if traitCollection.verticalSizeClass == .Compact {
                cols = 5
            }
            // Split screen iPad width
            else if size.widthLargerOrEqualThanHalfIPad() ?? false {
                cols = 4
            }
            // iPhone portrait
            else {
                cols = 3
            }
        } else {
            // Portrait iPad
            if size.height > size.width {
                cols = 4;
            }
            // Landscape iPad
            else {
                cols = 5;
            }
        }
        return cols + 1 // BRAVE added one extra
    }

    private var width: CGFloat {
        assertIsMainThread("layout.width interacts with UIKit components - cannot call from background thread.")
        return self.collectionView?.frame.width ?? 0
    }

    // The width and height of the thumbnail here are the width and height of the tile itself, not the image inside the tile.
    private var thumbnailWidth: CGFloat {
        assertIsMainThread("layout.thumbnailWidth interacts with UIKit components - cannot call from background thread.")

        let size = collectionView?.bounds.size ?? CGSizeZero
        let insets = ThumbnailCellUX.insetsForCollectionViewSize(size,
            traitCollection:  collectionView!.traitCollection)

        return floor(width - insets.left - insets.right) / CGFloat(thumbnailCols)
    }
    // The tile's height is determined the aspect ratio of the thumbnails width. We also take into account
    // some padding between the title and the image.
    private var thumbnailHeight: CGFloat {
        assertIsMainThread("layout.thumbnailHeight interacts with UIKit components - cannot call from background thread.")

        return floor(thumbnailWidth / CGFloat(ThumbnailCellUX.ImageAspectRatio))
    }

    // Used to calculate the height of the list.
    private var count: Int {
        if let dataSource = self.collectionView?.dataSource as? TopSitesDataSource {
            return dataSource.collectionView(self.collectionView!, numberOfItemsInSection: 0)
        }
        return 0
    }

    private var topSectionHeight: CGFloat {
        let maxRows = ceil(Float(count) / Float(thumbnailCols))
        let rows = min(Int(maxRows), thumbnailRows)
        let size = collectionView?.bounds.size ?? CGSizeZero
        let insets = ThumbnailCellUX.insetsForCollectionViewSize(size,
            traitCollection:  collectionView!.traitCollection)
        return thumbnailHeight * CGFloat(rows) + insets.top + insets.bottom
    }

    private func getIndexAtPosition(y: CGFloat) -> Int {
        if y < topSectionHeight {
            let row = Int(y / thumbnailHeight)
            return min(count - 1, max(0, row * thumbnailCols))
        }
        return min(count - 1, max(0, Int((y - topSectionHeight) / UIConstants.DefaultRowHeight + CGFloat(thumbnailCount))))
    }

    override func collectionViewContentSize() -> CGSize {
        if count <= thumbnailCount {
            return CGSize(width: width, height: topSectionHeight)
        }

        let bottomSectionHeight = CGFloat(count - thumbnailCount) * UIConstants.DefaultRowHeight
        return CGSize(width: width, height: topSectionHeight + bottomSectionHeight)
    }

    private var layoutAttributes:[UICollectionViewLayoutAttributes]?

    override func prepareLayout() {
        var layoutAttributes = [UICollectionViewLayoutAttributes]()
        for section in 0..<(self.collectionView?.numberOfSections() ?? 0) {
            for item in 0..<(self.collectionView?.numberOfItemsInSection(section) ?? 0) {
                let indexPath = NSIndexPath(forItem: item, inSection: section)
                guard let attrs = self.layoutAttributesForItemAtIndexPath(indexPath) else { continue }
                layoutAttributes.append(attrs)
            }
        }
        self.layoutAttributes = layoutAttributes
    }

    override func layoutAttributesForElementsInRect(rect: CGRect) -> [UICollectionViewLayoutAttributes]? {
        var attrs = [UICollectionViewLayoutAttributes]()
        if let layoutAttributes = self.layoutAttributes {
            for attr in layoutAttributes {
                if CGRectIntersectsRect(rect, attr.frame) {
                    attrs.append(attr)
                }
            }
        }

        return attrs
    }

    override func layoutAttributesForItemAtIndexPath(indexPath: NSIndexPath) -> UICollectionViewLayoutAttributes? {
        let attr = UICollectionViewLayoutAttributes(forCellWithIndexPath: indexPath)

        // Set the top thumbnail frames.
        let row = floor(Double(indexPath.item / thumbnailCols))
        let col = indexPath.item % thumbnailCols
        let size = collectionView?.bounds.size ?? CGSizeZero
        let insets = ThumbnailCellUX.insetsForCollectionViewSize(size,
            traitCollection:  collectionView!.traitCollection)
        let x = insets.left + thumbnailWidth * CGFloat(col)
        let y = insets.top + CGFloat(row) * thumbnailHeight
        attr.frame = CGRectMake(ceil(x), ceil(y), thumbnailWidth, thumbnailHeight)

        return attr
    }
}

private class TopSitesDataSource: NSObject, UICollectionViewDataSource {
    var profile: Profile
    var editingThumbnails: Bool = false
    var suggestedSites = [SuggestedSite]()
    var sites = [Site]()
    private var sitesInvalidated = true

    weak var collectionView: UICollectionView?

    private let blurQueue = dispatch_queue_create("FaviconBlurQueue", DISPATCH_QUEUE_CONCURRENT)
    private let BackgroundFadeInDuration: NSTimeInterval = 0.3

    init(profile: Profile) {
        self.profile = profile
        if profile.prefs.arrayForKey("topSites.deletedSuggestedSites") == nil {
            profile.prefs.setObject([], forKey: "topSites.deletedSuggestedSites")
        }
        super.init()
    }

    @objc func collectionView(collectionView: UICollectionView, numberOfItemsInSection section: Int) -> Int {
        // If there aren't enough data items to fill the grid, look for items in suggested sites.
        if let layout = collectionView.collectionViewLayout as? TopSitesLayout {
            return min(count(), layout.thumbnailCount)
        }

        return 0
    }

    private func setDefaultThumbnailBackgroundForCell(cell: ThumbnailCell) {
        cell.imageView.image = UIImage(named: "defaultTopSiteIcon")!
        cell.imageView.contentMode = UIViewContentMode.Center
    }

    private func setBlurredBackground(image: UIImage, withURL url: NSURL, forCell cell: ThumbnailCell) {
        let blurredKey = "\(url.absoluteString)!blurred"
        if let blurredImage = SDImageCache.sharedImageCache().imageFromMemoryCacheForKey(blurredKey) {
            cell.backgroundImage.image = blurredImage
        } else {
            let blurredImage = image.applyLightEffect()
            SDImageCache.sharedImageCache().storeImage(blurredImage, forKey: blurredKey, toDisk: false)
            cell.backgroundImage.alpha = 0
            cell.backgroundImage.image = blurredImage
            UIView.animateWithDuration(self.BackgroundFadeInDuration) {
                cell.backgroundImage.alpha = 1
            }
        }
    }

    private func downloadFaviconsAndUpdateForSite(site: Site) {
        guard let siteURL = site.url.asURL else { return }

        FaviconFetcher.getForURL(siteURL, profile: profile).uponQueue(dispatch_get_main_queue()) { result in
            guard let favicons = result.successValue where favicons.count > 0,
                  let url = favicons.first?.url.asURL,
                  let indexOfSite = (self.sites.indexOf { $0 == site }) else {
                return
            }

            let indexPathToUpdate = NSIndexPath(forItem: indexOfSite, inSection: 0)
            guard let cell = self.collectionView?.cellForItemAtIndexPath(indexPathToUpdate) as? ThumbnailCell else { return }
            cell.imageView.sd_setImageWithURL(url) { (img, err, type, url) -> Void in
                guard let img = img else {
                    self.setDefaultThumbnailBackgroundForCell(cell)
                    return
                }
                cell.image = img
                self.setBlurredBackground(img, withURL: url, forCell: cell)
            }
        }
    }

    private func configureCell(cell: ThumbnailCell, forSite site: Site, isEditing editing: Bool, profile: Profile) {

        // We always want to show the domain URL, not the title.
        //
        // Eventually we can do something more sophisticated — e.g., if the site only consists of one
        // history item, show it, and otherwise use the longest common sub-URL (and take its title
        // if you visited that exact URL), etc. etc. — but not yet.
        //
        // The obvious solution here and in collectionView:didSelectItemAtIndexPath: is for the cursor
        // to return domain sites, not history sites -- that is, with the right icon, title, and URL --
        // and for this code to just use what it gets.
        //
        // Instead we'll painstakingly re-extract those things here.

        let domainURL = extractDomainURL(site.url)
        cell.textLabel.text = domainURL
        cell.accessibilityLabel = cell.textLabel.text
        cell.removeButton.hidden = !editing

        guard let icon = site.icon else {
            setDefaultThumbnailBackgroundForCell(cell)
            downloadFaviconsAndUpdateForSite(site)
            return
        }

        // We've looked before recently and didn't find a favicon
        switch icon.type {
        case .NoneFound where NSDate().timeIntervalSinceDate(icon.date) < FaviconFetcher.ExpirationTime:
            self.setDefaultThumbnailBackgroundForCell(cell)
        default:
            cell.imageView.sd_setImageWithURL(icon.url.asURL, completed: { (img, err, type, url) -> Void in
                if let img = img {
                    cell.image = img
                    self.setBlurredBackground(img, withURL: url, forCell: cell)
                } else {
                    self.setDefaultThumbnailBackgroundForCell(cell)
                    self.downloadFaviconsAndUpdateForSite(site)
                }
            })
        }
    }

    private func configureCell(cell: ThumbnailCell, forSuggestedSite site: SuggestedSite) {
        cell.textLabel.text = site.title.isEmpty ? NSURL(string: site.url)?.normalizedHostAndPath() : site.title
        cell.imageWrapper.backgroundColor = site.backgroundColor
        cell.imageView.contentMode = .ScaleAspectFit
        cell.imageView.layer.minificationFilter = kCAFilterTrilinear
        cell.accessibilityLabel = cell.textLabel.text

        guard let icon = site.wordmark.url.asURL,
            let host = icon.host else {
                self.setDefaultThumbnailBackgroundForCell(cell)
                return
        }

        if icon.scheme == "asset" {
            if let image = UIImage(named: host) {
                // Brave hack. The images are too close to the top edge
                UIGraphicsBeginImageContextWithOptions(image.size, false, 0)
                image.drawInRect(CGRect(origin: CGPoint(x: 3, y: 6), size: CGSizeMake(image.size.width - 6, image.size.height - 6)))
                let scaledImage = UIGraphicsGetImageFromCurrentImageContext()
                UIGraphicsEndImageContext()
                cell.imageView.image = scaledImage
            }

        } else {
            cell.imageView.sd_setImageWithURL(icon, completed: { img, err, type, key in
                if img == nil {
                    self.setDefaultThumbnailBackgroundForCell(cell)
                }
            })
        }
    }

    private func setHistorySites(historySites: [Site]) {
        // Sites are invalidated and we have a new data set, so do a replace.
        if (sitesInvalidated) {
            self.sites = []
        }

        // We requery every time we do a deletion. If the query contains a top site that's
        // bubbled up that wasn't there previously (e.g., a page just finished loading
        // in the background), it will change the index of any following site currently
        // displayed. This, in turn, would cause sites to shuffle around, and we would
        // possibly have duplicates if a site that's already visible has been reindexed
        // to a newly added position, post-deletion.
        //
        // The fix? Go through our existing set of sites on an update and append new sites
        // to the end. This preserves the ordering of existing sites, meaning the last
        // index, post-deletion, will always be a new site. Of course, this is temporary;
        // whenever the panel is reloaded, our transient, ordered state will be lost. But
        // that's OK: top sites change frequently anyway.
        var historySites: [Site] = historySites
        self.sites = self.sites.filter { site in
            if let index = historySites.indexOf({ extractDomainURL($0.url) == extractDomainURL(site.url) }) {
                historySites.removeAtIndex(index)
                return true
            }

            return site is SuggestedSite
        }

        self.sites += historySites

        // Since future updates to history sites will append to the previous result set,
        // including suggested sites, we only need to do this once.
        if sitesInvalidated {
            sitesInvalidated = false
            mergeSuggestedSites()
        }
    }

    private func mergeSuggestedSites() {
        suggestedSites = SuggestedSites.asArray()
        for url in profile.prefs.arrayForKey("topSites.deletedSuggestedSites") as! [String] {
            suggestedSites = suggestedSites.filter { extractDomainURL($0.url) != extractDomainURL(url) }
        }

        sites = sites.map { site in
            let domainURL = extractDomainURL(site.url)
            if let index = (suggestedSites.indexOf { extractDomainURL($0.url) == domainURL }) {
                let suggestedSite = suggestedSites[index]
                suggestedSites.removeAtIndex(index)
                return suggestedSite
            }
            return site
        }

        sites += suggestedSites as [Site]
    }

    subscript(index: Int) -> Site? {
        if count() == 0 {
            return nil
        }

        return self.sites[index] as Site?
    }

    private func count() -> Int {
        return sites.count
    }

    private func extractDomainURL(url: String) -> String {
        return NSURL(string: url)?.normalizedHost() ?? url
    }

    @objc func collectionView(collectionView: UICollectionView, cellForItemAtIndexPath indexPath: NSIndexPath) -> UICollectionViewCell {
        // Cells for the top site thumbnails.
        let site = self[indexPath.item]!
        let cell = collectionView.dequeueReusableCellWithReuseIdentifier(ThumbnailIdentifier, forIndexPath: indexPath) as! ThumbnailCell

        let traitCollection = collectionView.traitCollection

        if let site = site as? SuggestedSite {
            configureCell(cell, forSuggestedSite: site)
            cell.updateLayoutForCollectionViewSize(collectionView.bounds.size, traitCollection: traitCollection, forSuggestedSite: true)
            return cell
        }

        configureCell(cell, forSite: site, isEditing: editingThumbnails, profile: profile)
        cell.updateLayoutForCollectionViewSize(collectionView.bounds.size, traitCollection: traitCollection, forSuggestedSite: false)
        return cell
    }
}

#if BRAVE
extension TopSitesPanel : WindowTouchFilter {
    func filterTouch(touch: UITouch) -> Bool {
        if (touch.view as? UIButton) == nil && touch.phase == .Began {
            self.endEditing()
            return true
        }
        return false
    }
}
#endif<|MERGE_RESOLUTION|>--- conflicted
+++ resolved
@@ -329,12 +329,9 @@
 extension TopSitesPanel: HomePanel {
     func endEditing() {
         editingThumbnails = false
-<<<<<<< HEAD
         collection?.reloadData()
 
         (view.window as! BraveMainWindow).windowTouchFilter = nil
-=======
->>>>>>> eb8a3c5a
     }
 }
 
