--- conflicted
+++ resolved
@@ -70,15 +70,9 @@
         guard let source = self.source else {
             // Get all the bookmarks split by folders
             if let bookmarkFolder = bookmarkFolder {
-<<<<<<< HEAD
-                profile.bookmarks.modelForFolder(bookmarkFolder).upon(onModelFetched)
-            } else if profile != nil {
-                profile.bookmarks.modelForFolder(BookmarkRoots.MobileFolderGUID).upon(onModelFetched)
-=======
                 profile.bookmarks.modelFactory >>== { $0.modelForFolder(bookmarkFolder).upon(self.onModelFetched) }
             } else {
                 profile.bookmarks.modelFactory >>== { $0.modelForRoot().upon(self.onModelFetched) }
->>>>>>> eb8a3c5a
             }
             return
         }
@@ -212,26 +206,6 @@
             // This should never happen.
             return super.tableView(tableView, cellForRowAtIndexPath: indexPath)
         }
-<<<<<<< HEAD
-
-        switch (bookmark) {
-            case let item as BookmarkItem:
-                if item.title.isEmpty {
-                    cell.textLabel?.text = item.url
-                } else {
-                    cell.textLabel?.text = item.title
-                }
-            default:
-                // Bookmark folders don't have a good fallback if there's no title. :(
-                cell.textLabel?.text = bookmark.title
-        }
-
-#if BRAVE
-        cell.backgroundColor = UIColor.clearColor()
-#endif
-        return cell
-=======
->>>>>>> eb8a3c5a
     }
 
     func tableView(tableView: UITableView, willDisplayCell cell: UITableViewCell, forRowAtIndexPath indexPath: NSIndexPath) {
@@ -343,12 +317,6 @@
         guard let source = source else {
             return .None
         }
-<<<<<<< HEAD
-#if BRAVE
-        return.Delete
-#else
-        if source!.current.itemIsEditableAtIndex(indexPath.row) ?? false {
-=======
 
         if source.current[indexPath.row] is BookmarkSeparator {
             // Because the deletion block is too big.
@@ -356,7 +324,6 @@
         }
 
         if source.current.itemIsEditableAtIndex(indexPath.row) ?? false {
->>>>>>> eb8a3c5a
             return .Delete
         }
 
