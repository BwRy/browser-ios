--- conflicted
+++ resolved
@@ -55,15 +55,8 @@
         // A table view will initialize the header with CGSizeZero before applying the actual size. Hence, the label's constraints
         // must not impose a minimum width on the content view.
         titleLabel.snp_makeConstraints { make in
-<<<<<<< HEAD
             make.left.equalTo(contentView).offset(SiteTableViewControllerUX.HeaderTextMargin).priority(999)
             make.right.equalTo(contentView).offset(-SiteTableViewControllerUX.HeaderTextMargin).priority(999)
-=======
-            make.left.equalTo(contentView).offset(SiteTableViewControllerUX.HeaderTextMargin).priorityHigh()
-            make.right.equalTo(contentView).offset(-SiteTableViewControllerUX.HeaderTextMargin).priorityHigh()
-            make.left.greaterThanOrEqualTo(contentView) // Fallback for when the left space constraint breaks
-            make.right.lessThanOrEqualTo(contentView) // Fallback for when the right space constraint breaks
->>>>>>> eb8a3c5a
             make.centerY.equalTo(contentView)
         }
     }
