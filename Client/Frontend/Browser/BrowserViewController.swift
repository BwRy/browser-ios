--- conflicted
+++ resolved
@@ -42,10 +42,6 @@
     var statusBarOverlay: UIView!
     private(set) var toolbar: BraveBrowserBottomToolbar?
     private var searchController: SearchViewController?
-<<<<<<< HEAD
-    let uriFixup = URIFixup()
-=======
->>>>>>> eb8a3c5a
     private var screenshotHelper: ScreenshotHelper!
     var homePanelIsInline = true
     private var searchLoader: SearchLoader!
@@ -851,13 +847,6 @@
         })
     }
 
-<<<<<<< HEAD
-    func removeBookmark(url: String) {
-        profile.bookmarks.removeByURL(url).uponQueue(dispatch_get_main_queue()) { res in
-            if res.isSuccess {
-                self.toolbar?.updateBookmarkStatus(false)
-                self.urlBar.updateBookmarkStatus(false)
-=======
     private func removeBookmark(url: String) {
         profile.bookmarks.modelFactory >>== {
             $0.removeByURL(url).uponQueue(dispatch_get_main_queue()) { res in
@@ -865,7 +854,6 @@
                     self.toolbar?.updateBookmarkStatus(false)
                     self.urlBar.updateBookmarkStatus(false)
                 }
->>>>>>> eb8a3c5a
             }
         }
     }
@@ -1832,28 +1820,11 @@
         updateTabCountUsingTabManager(tabManager)
     }
 
-<<<<<<< HEAD
-    private func isWebPage(url: NSURL) -> Bool {
-        let httpSchemes = ["http", "https"]
-
-        if let _ = httpSchemes.indexOf(url.scheme) {
-            return true
-        }
-
-        return false
-    }
-
-    func updateTabCountUsingTabManager(tabManager: TabManager, animated: Bool = true) {
-        let isPrivate = tabManager.selectedTab?.isPrivate ?? false
-        let count = isPrivate ? tabManager.privateTabs.count : tabManager.normalTabs.count
-        urlBar.updateTabCount(max(count, 1), animated: animated)
-=======
     private func updateTabCountUsingTabManager(tabManager: TabManager, animated: Bool = true) {
         if let selectedTab = tabManager.selectedTab {
             let count = selectedTab.isPrivate ? tabManager.privateTabs.count : tabManager.normalTabs.count
             urlBar.updateTabCount(max(count, 1), animated: animated)
         }
->>>>>>> eb8a3c5a
     }
 }
 
@@ -1915,24 +1886,6 @@
             return
         }
 
-<<<<<<< HEAD
-        switch url.scheme {
-        case "about", "http", "https":
-            if isWhitelistedUrl(url) {
-                // If the url is whitelisted, we open it without prompting…
-                // … unless the NavigationType is Other, which means it is JavaScript- or Redirect-initiated.
-                openExternal(url, prompt: navigationAction.navigationType == WKNavigationType.Other)
-                decisionHandler(WKNavigationActionPolicy.Cancel)
-            } else {
-#if !BRAVE
-                if navigationAction.navigationType == .LinkActivated {
-                    resetSpoofedUserAgentIfRequired(webView, newURL: url)
-                } else if navigationAction.navigationType == .BackForward {
-                    restoreSpoofedUserAgentIfRequired(webView, newRequest: navigationAction.request)
-                }
-#endif
-                decisionHandler(WKNavigationActionPolicy.Allow)
-=======
         // Fixes 1261457 - Rich text editor fails because requests to about:blank are blocked
         if url.scheme == "about" && url.resourceSpecifier == "blank" {
             decisionHandler(WKNavigationActionPolicy.Allow)
@@ -1952,7 +1905,6 @@
                     UIApplication.sharedApplication().openURL(url)
                 }))
                 presentViewController(alert, animated: true, completion: nil)
->>>>>>> eb8a3c5a
             }
             decisionHandler(WKNavigationActionPolicy.Cancel)
             return
@@ -1990,9 +1942,6 @@
     }
 
     func webView(webView: WKWebView, didReceiveAuthenticationChallenge challenge: NSURLAuthenticationChallenge, completionHandler: (NSURLSessionAuthChallengeDisposition, NSURLCredential?) -> Void) {
-<<<<<<< HEAD
-      #if !BRAVE
-=======
 
         // If this is a certificate challenge, see if the certificate has previously been
         // accepted by the user.
@@ -2003,7 +1952,6 @@
             return
         }
 
->>>>>>> eb8a3c5a
         guard challenge.protectionSpace.authenticationMethod == NSURLAuthenticationMethodHTTPBasic ||
               challenge.protectionSpace.authenticationMethod == NSURLAuthenticationMethodHTTPDigest ||
               challenge.protectionSpace.authenticationMethod == NSURLAuthenticationMethodNTLM,
