/* This Source Code Form is subject to the terms of the Mozilla Public
 * License, v. 2.0. If a copy of the MPL was not distributed with this
 * file, You can obtain one at http://mozilla.org/MPL/2.0/. */

import Foundation
import UIKit
import Shared
import SnapKit
import XCGLogger

private let log = Logger.browserLogger

struct URLBarViewUX {
    static let TextFieldBorderColor = UIColor(rgb: 0xBBBBBB)
    static let TextFieldActiveBorderColor = UIColor(rgb: 0x4A90E2)
    static let TextFieldContentInset = UIOffsetMake(9, 5)
    static let LocationLeftPadding = 5
    static let LocationHeight = 28
    static let LocationContentOffset: CGFloat = 8
    static let TextFieldCornerRadius: CGFloat = 3
    static let TextFieldBorderWidth: CGFloat = 0 // BRAVE mod
    // offset from edge of tabs button
    static let URLBarCurveOffset: CGFloat = 14
    static let URLBarCurveOffsetLeft: CGFloat = -10
    // buffer so we dont see edges when animation overshoots with spring
    static let URLBarCurveBounceBuffer: CGFloat = 8
    static let ProgressTintColor = UIColor(red:1, green:0.32, blue:0, alpha:1)

    static let TabsButtonRotationOffset: CGFloat = 1.5
    static let TabsButtonHeight: CGFloat = 18.0
    static let ToolbarButtonInsets = UIEdgeInsets(top: 10, left: 10, bottom: 10, right: 10)

    static var Themes: [String: Theme] = {
        var themes = [String: Theme]()
        var theme = Theme()
        theme.borderColor = UIConstants.PrivateModeLocationBorderColor
        theme.activeBorderColor = UIConstants.PrivateModePurple
        theme.tintColor = UIConstants.PrivateModePurple
        theme.textColor = UIColor.whiteColor()
        theme.buttonTintColor = UIConstants.PrivateModeActionButtonTintColor
        themes[Theme.PrivateMode] = theme

        theme = Theme()
        theme.borderColor = TextFieldBorderColor
        theme.activeBorderColor = TextFieldActiveBorderColor
        theme.tintColor = ProgressTintColor
        theme.textColor = UIColor.blackColor()
        theme.buttonTintColor = UIColor.darkGrayColor()
        themes[Theme.NormalMode] = theme

        return themes
    }()

    static func backgroundColorWithAlpha(alpha: CGFloat) -> UIColor {
        return UIConstants.AppBackgroundColor.colorWithAlphaComponent(alpha)
    }
}

protocol URLBarDelegate: class {
    func urlBarDidPressTabs(urlBar: URLBarView)
    func urlBarDidPressReaderMode(urlBar: URLBarView)
    /// - returns: whether the long-press was handled by the delegate; i.e. return `false` when the conditions for even starting handling long-press were not satisfied
    func urlBarDidLongPressReaderMode(urlBar: URLBarView) -> Bool
    func urlBarDidPressStop(urlBar: URLBarView)
    func urlBarDidPressReload(urlBar: URLBarView)
    func urlBarDidEnterOverlayMode(urlBar: URLBarView)
    func urlBarDidLeaveOverlayMode(urlBar: URLBarView)
    func urlBarDidLongPressLocation(urlBar: URLBarView)
    func urlBarLocationAccessibilityActions(urlBar: URLBarView) -> [UIAccessibilityCustomAction]?
    func urlBarDidPressScrollToTop(urlBar: URLBarView)
    func urlBar(urlBar: URLBarView, didEnterText text: String)
    func urlBar(urlBar: URLBarView, didSubmitText text: String)
    func urlBarDisplayTextForURL(url: NSURL?) -> String?
}

class URLBarView: UIView {
    // Additional UIAppearance-configurable properties
    dynamic var locationBorderColor: UIColor = URLBarViewUX.TextFieldBorderColor {
        didSet {
            if !inOverlayMode {
                locationContainer.layer.borderColor = locationBorderColor.CGColor
            }
        }
    }
    dynamic var locationActiveBorderColor: UIColor = URLBarViewUX.TextFieldActiveBorderColor {
        didSet {
            if inOverlayMode {
                locationContainer.layer.borderColor = locationActiveBorderColor.CGColor
            }
        }
    }

    weak var delegate: URLBarDelegate?
    weak var browserToolbarDelegate: BrowserToolbarDelegate?
    var helper: BrowserToolbarHelper?
    var isTransitioning: Bool = false {
        didSet {
            if isTransitioning {
                // Cancel any pending/in-progress animations related to the progress bar
                self.progressBar.setProgress(1, animated: false)
                self.progressBar.alpha = 0.0
            }
        }
    }

    private var currentTheme: String = Theme.NormalMode

    var toolbarIsShowing = false

    var locationTextField: ToolbarTextField?

    /// Overlay mode is the state where the lock/reader icons are hidden, the home panels are shown,
    /// and the Cancel button is visible (allowing the user to leave overlay mode). Overlay mode
    /// is *not* tied to the location text field's editing state; for instance, when selecting
    /// a panel, the first responder will be resigned, yet the overlay mode UI is still active.
    var inOverlayMode = false

    lazy var locationView: BrowserLocationView = {
        let locationView = BrowserLocationView()
        locationView.translatesAutoresizingMaskIntoConstraints = false
        locationView.readerModeState = ReaderModeState.Unavailable
        locationView.delegate = self
        return locationView
    }()

    lazy var locationContainer: UIView = {
        let locationContainer = UIView()
        locationContainer.translatesAutoresizingMaskIntoConstraints = false

        // Enable clipping to apply the rounded edges to subviews.
        locationContainer.clipsToBounds = true

        locationContainer.layer.borderColor = self.locationBorderColor.CGColor
        locationContainer.layer.cornerRadius = URLBarViewUX.TextFieldCornerRadius
        locationContainer.layer.borderWidth = URLBarViewUX.TextFieldBorderWidth

        return locationContainer
    }()

    lazy var tabsButton: TabsButton = {
        let tabsButton = TabsButton()
        tabsButton.titleLabel.text = "0"
        tabsButton.addTarget(self, action: #selector(URLBarView.SELdidClickAddTab), forControlEvents: UIControlEvents.TouchUpInside)
        tabsButton.accessibilityIdentifier = "URLBarView.tabsButton"
        tabsButton.accessibilityLabel = NSLocalizedString("Show Tabs", comment: "Accessibility Label for the tabs button in the browser toolbar")
        return tabsButton
    }()

    lazy var progressBar: UIProgressView = {
        let progressBar = UIProgressView()
        progressBar.progressTintColor = URLBarViewUX.ProgressTintColor
        progressBar.alpha = 0
        progressBar.hidden = true
        return progressBar
    }()

    lazy var cancelButton: UIButton = {
        let cancelButton = InsetButton()
        cancelButton.setTitleColor(UIColor.blackColor(), forState: UIControlState.Normal)
        let cancelTitle = NSLocalizedString("Cancel", comment: "Button label to cancel entering a URL or search query")
        cancelButton.setTitle(cancelTitle, forState: UIControlState.Normal)
        cancelButton.titleLabel?.font = UIConstants.DefaultChromeFont
        cancelButton.addTarget(self, action: #selector(URLBarView.SELdidClickCancel), forControlEvents: UIControlEvents.TouchUpInside)
        cancelButton.titleEdgeInsets = UIEdgeInsetsMake(10, 12, 10, 12)
        cancelButton.setContentHuggingPriority(1000, forAxis: UILayoutConstraintAxis.Horizontal)
        cancelButton.setContentCompressionResistancePriority(1000, forAxis: UILayoutConstraintAxis.Horizontal)
        cancelButton.alpha = 0
        return cancelButton
    }()

    lazy var curveShape: CurveView = { return CurveView() }()

    lazy var scrollToTopButton: UIButton = {
        let button = UIButton()
        button.addTarget(self, action: #selector(URLBarView.SELtappedScrollToTopArea), forControlEvents: UIControlEvents.TouchUpInside)
        return button
    }()

    lazy var shareButton: UIButton = { return UIButton() }()

    lazy var bookmarkButton: UIButton = { return UIButton() }()

    lazy var forwardButton: UIButton = { return UIButton() }()

    lazy var backButton: UIButton = { return UIButton() }()

    lazy var stopReloadButton: UIButton = { return UIButton() }()

    lazy var actionButtons: [UIButton] = {
        return [self.shareButton, self.bookmarkButton, self.forwardButton, self.backButton, self.stopReloadButton]
    }()

    // Used to temporarily store the cloned button so we can respond to layout changes during animation
    private weak var clonedTabsButton: TabsButton?

    private var rightBarConstraint: Constraint?
    private let defaultRightOffset: CGFloat = URLBarViewUX.URLBarCurveOffset - URLBarViewUX.URLBarCurveBounceBuffer

    var currentURL: NSURL? {
        get {
            return locationView.url
        }

        set(newURL) {
            locationView.url = newURL
        }
    }

    override init(frame: CGRect) {
        super.init(frame: frame)
        commonInit()
    }

    required init?(coder aDecoder: NSCoder) {
        super.init(coder: aDecoder)
        commonInit()
    }

    func commonInit() {
        backgroundColor = URLBarViewUX.backgroundColorWithAlpha(0)
        addSubview(curveShape)
        addSubview(scrollToTopButton)

        addSubview(progressBar)
        addSubview(tabsButton)
        addSubview(cancelButton)

        addSubview(shareButton)
        addSubview(bookmarkButton)
        addSubview(forwardButton)
        addSubview(backButton)
        addSubview(stopReloadButton)

        locationContainer.addSubview(locationView)
        addSubview(locationContainer)

        helper = BrowserToolbarHelper(toolbar: self)
        setupConstraints()

        // Make sure we hide any views that shouldn't be showing in non-overlay mode.
        updateViewsForOverlayModeAndToolbarChanges()
    }

    func setupConstraints() {
        scrollToTopButton.snp_makeConstraints { make in
            make.top.equalTo(self)
            make.left.right.equalTo(self.locationContainer)
        }

        progressBar.snp_makeConstraints { make in
            make.top.equalTo(self.snp_bottom)
            make.width.equalTo(self)
        }

        locationView.snp_makeConstraints { make in
            make.edges.equalTo(self.locationContainer)
        }

        cancelButton.snp_makeConstraints { make in
            make.centerY.equalTo(self.locationContainer)
            make.trailing.equalTo(self)
        }

        tabsButton.snp_makeConstraints { make in
            make.centerY.equalTo(self.locationContainer)
            make.trailing.equalTo(self)
            make.size.equalTo(UIConstants.ToolbarHeight)
        }

        curveShape.snp_makeConstraints { make in
            make.top.left.bottom.equalTo(self)
            self.rightBarConstraint = make.right.equalTo(self).constraint
            self.rightBarConstraint?.updateOffset(defaultRightOffset)
        }

        backButton.snp_makeConstraints { make in
            make.left.centerY.equalTo(self)
            make.size.equalTo(UIConstants.ToolbarHeight)
        }

        forwardButton.snp_makeConstraints { make in
            make.left.equalTo(self.backButton.snp_right)
            make.centerY.equalTo(self)
            make.size.equalTo(backButton)
        }

        stopReloadButton.snp_makeConstraints { make in
            make.left.equalTo(self.forwardButton.snp_right)
            make.centerY.equalTo(self)
            make.size.equalTo(backButton)
        }

        shareButton.snp_makeConstraints { make in
            make.right.equalTo(self.bookmarkButton.snp_left)
            make.centerY.equalTo(self)
            make.size.equalTo(backButton)
        }

        bookmarkButton.snp_makeConstraints { make in
            make.right.equalTo(self.tabsButton.snp_left).offset(URLBarViewUX.URLBarCurveOffsetLeft)
            make.centerY.equalTo(self)
            make.size.equalTo(backButton)
        }
    }

    override func updateConstraints() {
        super.updateConstraints()
        if inOverlayMode {
            #if !BRAVE
            // In overlay mode, we always show the location view full width
            self.locationContainer.snp_remakeConstraints { make in
                make.leading.equalTo(self).offset(URLBarViewUX.LocationLeftPadding)
                make.trailing.equalTo(self.cancelButton.snp_leading)
                make.height.equalTo(URLBarViewUX.LocationHeight)
                make.centerY.equalTo(self)
            }
            #endif
        } else {
            self.locationContainer.snp_remakeConstraints { make in
                if self.toolbarIsShowing {
                    // If we are showing a toolbar, show the text field next to the forward button
                    make.leading.equalTo(self.stopReloadButton.snp_trailing)
                    make.trailing.equalTo(self.shareButton.snp_leading)
                } else {
                    // Otherwise, left align the location view
                    make.leading.equalTo(self).offset(URLBarViewUX.LocationLeftPadding)
                    make.trailing.equalTo(self.tabsButton.snp_leading).offset(-14)
                }

                make.height.equalTo(URLBarViewUX.LocationHeight)
                make.centerY.equalTo(self)
            }
        }

    }

    func createLocationTextField() {
        guard locationTextField == nil else { return }

        locationTextField = ToolbarTextField()

        guard let locationTextField = locationTextField else { return }

        locationTextField.translatesAutoresizingMaskIntoConstraints = false
        locationTextField.autocompleteDelegate = self
        locationTextField.keyboardType = UIKeyboardType.WebSearch
        locationTextField.autocorrectionType = UITextAutocorrectionType.No
        locationTextField.autocapitalizationType = UITextAutocapitalizationType.None
        locationTextField.returnKeyType = UIReturnKeyType.Go
        locationTextField.clearButtonMode = UITextFieldViewMode.WhileEditing
        locationTextField.font = UIConstants.DefaultChromeFont
        locationTextField.accessibilityIdentifier = "address"
        locationTextField.accessibilityLabel = NSLocalizedString("Address and Search", comment: "Accessibility label for address and search field, both words (Address, Search) are therefore nouns.")

        locationTextField.attributedPlaceholder = NSAttributedString(string: self.locationView.placeholder.string, attributes: [NSForegroundColorAttributeName: UIColor.grayColor()])

        locationContainer.addSubview(locationTextField)

        locationTextField.snp_makeConstraints { make in
            make.edges.equalTo(self.locationView.urlTextField)
        }

        locationTextField.applyTheme(currentTheme)
    }

    func removeLocationTextField() {
        locationTextField?.removeFromSuperview()
        locationTextField = nil
    }

    // Ideally we'd split this implementation in two, one URLBarView with a toolbar and one without
    // However, switching views dynamically at runtime is a difficult. For now, we just use one view
    // that can show in either mode.
    func setShowToolbar(shouldShow: Bool) {
        toolbarIsShowing = shouldShow
        setNeedsUpdateConstraints()
        // when we transition from portrait to landscape, calling this here causes
        // the constraints to be calculated too early and there are constraint errors
        if !toolbarIsShowing {
            updateConstraintsIfNeeded()
        }
        updateViewsForOverlayModeAndToolbarChanges()
    }

    func updateAlphaForSubviews(alpha: CGFloat) {
        self.tabsButton.alpha = alpha
        self.locationContainer.alpha = alpha
        self.backgroundColor = URLBarViewUX.backgroundColorWithAlpha(1 - alpha)
        self.actionButtons.forEach { $0.alpha = alpha }
    }

    func updateTabCount(count: Int, animated: Bool = true) {
        URLBarView.updateTabCount(tabsButton, clonedTabsButton: &clonedTabsButton, count: count, animated: animated)
    }

    class func updateTabCount(tabsButton: TabsButton, inout clonedTabsButton: TabsButton?, count: Int, animated: Bool = true) {
        let currentCount = tabsButton.titleLabel.text
        // only animate a tab count change if the tab count has actually changed
        if currentCount == count.description {
            return
        }

<<<<<<< HEAD
        if let _ = clonedTabsButton {
            clonedTabsButton?.layer.removeAllAnimations()
            clonedTabsButton?.removeFromSuperview()
            tabsButton.layer.removeAllAnimations()
        }
=======
            // make a 'clone' of the tabs button
            let newTabsButton = self.tabsButton.clone() as! TabsButton
            self.clonedTabsButton = newTabsButton
            newTabsButton.addTarget(self, action: #selector(URLBarView.SELdidClickAddTab), forControlEvents: UIControlEvents.TouchUpInside)
            newTabsButton.titleLabel.text = count.description
            newTabsButton.accessibilityValue = count.description
            addSubview(newTabsButton)
            newTabsButton.snp_makeConstraints { make in
                make.centerY.equalTo(self.locationContainer)
                make.trailing.equalTo(self)
                make.size.equalTo(UIConstants.ToolbarHeight)
            }
>>>>>>> eb8a3c5a

        // make a 'clone' of the tabs button
        let newTabsButton = tabsButton.clone() as! TabsButton
        clonedTabsButton = newTabsButton
        // BRAVE: see clone(), do not to this here: newTabsButton.addTarget(parent, action: "SELdidClickAddTab", forControlEvents: UIControlEvents.TouchUpInside)
        newTabsButton.titleLabel.text = count.description
        newTabsButton.accessibilityValue = count.description

        // BRAVE added
        guard let parentView = tabsButton.superview else { return }
        parentView.addSubview(newTabsButton)
        newTabsButton.snp_makeConstraints { make in
            make.center.equalTo(tabsButton)
            // BRAVE: this will shift the button right during animation on bottom toolbar make.trailing.equalTo(parentView)
            make.size.equalTo(tabsButton.snp_size)
        }

        newTabsButton.frame = tabsButton.frame

        // Instead of changing the anchorPoint of the CALayer, lets alter the rotation matrix math to be
        // a rotation around a non-origin point
        let frame = tabsButton.insideButton.frame
        let halfTitleHeight = CGRectGetHeight(frame) / 2

        var newFlipTransform = CATransform3DIdentity
        newFlipTransform = CATransform3DTranslate(newFlipTransform, 0, halfTitleHeight, 0)
        newFlipTransform.m34 = -1.0 / 200.0 // add some perspective
        newFlipTransform = CATransform3DRotate(newFlipTransform, CGFloat(-M_PI_2), 1.0, 0.0, 0.0)
        newTabsButton.insideButton.layer.transform = newFlipTransform

        var oldFlipTransform = CATransform3DIdentity
        oldFlipTransform = CATransform3DTranslate(oldFlipTransform, 0, halfTitleHeight, 0)
        oldFlipTransform.m34 = -1.0 / 200.0 // add some perspective
        oldFlipTransform = CATransform3DRotate(oldFlipTransform, CGFloat(M_PI_2), 1.0, 0.0, 0.0)

        let animate = {
            newTabsButton.insideButton.layer.transform = CATransform3DIdentity
            tabsButton.insideButton.layer.transform = oldFlipTransform
            tabsButton.insideButton.layer.opacity = 0
        }

        let completion: (Bool) -> Void = { finished in
            // remove the clone and setup the actual tab button
            newTabsButton.removeFromSuperview()

            tabsButton.insideButton.layer.opacity = 1
            tabsButton.insideButton.layer.transform = CATransform3DIdentity
            tabsButton.accessibilityLabel = NSLocalizedString("Show Tabs", comment: "Accessibility label for the tabs button in the (top) browser toolbar")

            if finished {
                tabsButton.titleLabel.text = count.description
                tabsButton.accessibilityValue = count.description
            }
        }

        if animated {
            UIView.animateWithDuration(1.5, delay: 0, usingSpringWithDamping: 0.5, initialSpringVelocity: 0.0, options: UIViewAnimationOptions.CurveEaseInOut, animations: animate, completion: completion)
        } else {
            completion(true)
        }

    }

    func updateProgressBar(progress: Float) {
        if progress == 1.0 {
            self.progressBar.setProgress(progress, animated: !isTransitioning)
            UIView.animateWithDuration(1.5, animations: {
                self.progressBar.alpha = 0.0
            }, completion: { finished in
                if finished {
                    self.progressBar.setProgress(0.0, animated: false)
                }
            })
        } else {
            if self.progressBar.alpha < 1.0 {
                self.progressBar.alpha = 1.0
            }
            self.progressBar.setProgress(progress, animated: (progress > progressBar.progress) && !isTransitioning)
        }
    }

    func updateReaderModeState(state: ReaderModeState) {
        locationView.readerModeState = state
    }

    func setAutocompleteSuggestion(suggestion: String?) {
        locationTextField?.setAutocompleteSuggestion(suggestion)
    }

    func enterOverlayMode(locationText: String?, pasted: Bool) {
        createLocationTextField()

        // Show the overlay mode UI, which includes hiding the locationView and replacing it
        // with the editable locationTextField.
        animateToOverlayState(overlayMode: true)

        delegate?.urlBarDidEnterOverlayMode(self)

        // Bug 1193755 Workaround - Calling becomeFirstResponder before the animation happens
        // won't take the initial frame of the label into consideration, which makes the label
        // look squished at the start of the animation and expand to be correct. As a workaround,
        // we becomeFirstResponder as the next event on UI thread, so the animation starts before we
        // set a first responder.
        if pasted {
            // Clear any existing text, focus the field, then set the actual pasted text.
            // This avoids highlighting all of the text.
            self.locationTextField?.text = ""
            dispatch_async(dispatch_get_main_queue()) {
                self.locationTextField?.becomeFirstResponder()
                self.locationTextField?.text = locationText
            }
        } else {
            // Copy the current URL to the editable text field, then activate it.
            self.locationTextField?.text = locationText
            dispatch_async(dispatch_get_main_queue()) {
                self.locationTextField?.becomeFirstResponder()
            }
        }
    }

    func leaveOverlayMode(didCancel cancel: Bool = false) {
        locationTextField?.resignFirstResponder()
        animateToOverlayState(overlayMode: false, didCancel: cancel)
        delegate?.urlBarDidLeaveOverlayMode(self)
    }

    func prepareOverlayAnimation() {
        // Make sure everything is showing during the transition (we'll hide it afterwards).
        self.bringSubviewToFront(self.locationContainer)
        self.cancelButton.hidden = false
        self.progressBar.hidden = false
        self.shareButton.hidden = !self.toolbarIsShowing
        self.bookmarkButton.hidden = !self.toolbarIsShowing
        self.forwardButton.hidden = !self.toolbarIsShowing
        self.backButton.hidden = !self.toolbarIsShowing
        self.stopReloadButton.hidden = !self.toolbarIsShowing
    }

    func transitionToOverlay(didCancel: Bool = false) {
        self.cancelButton.alpha = inOverlayMode ? 1 : 0
        self.progressBar.alpha = inOverlayMode || didCancel ? 0 : 1
        self.shareButton.alpha = inOverlayMode ? 0 : 1
        self.bookmarkButton.alpha = inOverlayMode ? 0 : 1
        self.forwardButton.alpha = inOverlayMode ? 0 : 1
        self.backButton.alpha = inOverlayMode ? 0 : 1
        self.stopReloadButton.alpha = inOverlayMode ? 0 : 1

        let borderColor = inOverlayMode ? locationActiveBorderColor : locationBorderColor
        locationContainer.layer.borderColor = borderColor.CGColor

        if inOverlayMode {
            self.cancelButton.transform = CGAffineTransformIdentity
            let tabsButtonTransform = CGAffineTransformMakeTranslation(self.tabsButton.frame.width + URLBarViewUX.URLBarCurveOffset, 0)
            self.tabsButton.transform = tabsButtonTransform
            self.clonedTabsButton?.transform = tabsButtonTransform
            self.rightBarConstraint?.updateOffset(URLBarViewUX.URLBarCurveOffset + URLBarViewUX.URLBarCurveBounceBuffer + tabsButton.frame.width)

            // Make the editable text field span the entire URL bar, covering the lock and reader icons.
            self.locationTextField?.snp_remakeConstraints { make in
                make.leading.equalTo(self.locationContainer).offset(URLBarViewUX.LocationContentOffset)
                make.top.bottom.trailing.equalTo(self.locationContainer)
            }
        } else {
            self.tabsButton.transform = CGAffineTransformIdentity
            self.clonedTabsButton?.transform = CGAffineTransformIdentity
            self.cancelButton.transform = CGAffineTransformMakeTranslation(self.cancelButton.frame.width, 0)
            self.rightBarConstraint?.updateOffset(defaultRightOffset)

            // Shrink the editable text field back to the size of the location view before hiding it.
            self.locationTextField?.snp_remakeConstraints { make in
                make.edges.equalTo(self.locationView.urlTextField)
            }
        }
    }

    func updateViewsForOverlayModeAndToolbarChanges() {
        self.cancelButton.hidden = !inOverlayMode
        self.progressBar.hidden = inOverlayMode
        self.shareButton.hidden = !self.toolbarIsShowing || inOverlayMode
        self.bookmarkButton.hidden = !self.toolbarIsShowing || inOverlayMode
        self.forwardButton.hidden = !self.toolbarIsShowing || inOverlayMode
        self.backButton.hidden = !self.toolbarIsShowing || inOverlayMode
        self.stopReloadButton.hidden = !self.toolbarIsShowing || inOverlayMode
    }

    func animateToOverlayState(overlayMode overlay: Bool, didCancel cancel: Bool = false) {
        prepareOverlayAnimation()
        layoutIfNeeded()

        inOverlayMode = overlay

        if !overlay {
            removeLocationTextField()
        }

        UIView.animateWithDuration(0.3, delay: 0.0, usingSpringWithDamping: 0.85, initialSpringVelocity: 0.0, options: [], animations: { _ in
            self.transitionToOverlay(cancel)
            self.setNeedsUpdateConstraints()
            self.layoutIfNeeded()
        }, completion: { _ in
            self.updateViewsForOverlayModeAndToolbarChanges()
        })
    }

    func SELdidClickAddTab() {
        delegate?.urlBarDidPressTabs(self)
    }

    func SELdidClickCancel() {
        leaveOverlayMode(didCancel: true)
    }

    func SELtappedScrollToTopArea() {
        delegate?.urlBarDidPressScrollToTop(self)
    }
}

extension URLBarView: BrowserToolbarProtocol {
    func updateBackStatus(canGoBack: Bool) {
        backButton.enabled = canGoBack
    }

    func updateForwardStatus(canGoForward: Bool) {
        forwardButton.enabled = canGoForward
    }

    func updateBookmarkStatus(isBookmarked: Bool) {
        bookmarkButton.selected = isBookmarked

        if let braveTopVC = getApp().rootViewController.visibleViewController as? BraveTopViewController {
            braveTopVC.updateBookmarkStatus(isBookmarked)
       }
    }

    func updateReloadStatus(isLoading: Bool) {
        helper?.updateReloadStatus(isLoading)
        if isLoading {
            stopReloadButton.setImage(helper?.ImageStop, forState: .Normal)
            stopReloadButton.setImage(helper?.ImageStopPressed, forState: .Highlighted)
        } else {
            stopReloadButton.setImage(helper?.ImageReload, forState: .Normal)
            stopReloadButton.setImage(helper?.ImageReloadPressed, forState: .Highlighted)
        }
    }

    func updatePageStatus(isWebPage isWebPage: Bool) {
        bookmarkButton.enabled = isWebPage
        stopReloadButton.enabled = isWebPage
        shareButton.enabled = isWebPage
    }

    override var accessibilityElements: [AnyObject]? {
        get {
            if inOverlayMode {
                guard let locationTextField = locationTextField else { return nil }
                return [locationTextField, cancelButton]
            } else {
                if toolbarIsShowing {
                    return [backButton, forwardButton, stopReloadButton, locationView, shareButton, bookmarkButton, tabsButton, progressBar]
                } else {
                    return [locationView, tabsButton, progressBar]
                }
            }
        }
        set {
            super.accessibilityElements = newValue
        }
    }
}

extension URLBarView: BrowserLocationViewDelegate {
    func browserLocationViewDidLongPressReaderMode(browserLocationView: BrowserLocationView) -> Bool {
        return delegate?.urlBarDidLongPressReaderMode(self) ?? false
    }

    func browserLocationViewDidTapLocation(browserLocationView: BrowserLocationView) {
        let locationText = delegate?.urlBarDisplayTextForURL(locationView.url)
        enterOverlayMode(locationText, pasted: false)
    }

    func browserLocationViewDidLongPressLocation(browserLocationView: BrowserLocationView) {
        delegate?.urlBarDidLongPressLocation(self)
    }

    func browserLocationViewDidTapReload(browserLocationView: BrowserLocationView) {
        delegate?.urlBarDidPressReload(self)
    }
    
    func browserLocationViewDidTapStop(browserLocationView: BrowserLocationView) {
        delegate?.urlBarDidPressStop(self)
    }

    func browserLocationViewDidTapReaderMode(browserLocationView: BrowserLocationView) {
        delegate?.urlBarDidPressReaderMode(self)
    }

    func browserLocationViewLocationAccessibilityActions(browserLocationView: BrowserLocationView) -> [UIAccessibilityCustomAction]? {
        return delegate?.urlBarLocationAccessibilityActions(self)
    }
}

extension URLBarView: AutocompleteTextFieldDelegate {
    func autocompleteTextFieldShouldReturn(autocompleteTextField: AutocompleteTextField) -> Bool {
        guard let text = locationTextField?.text else { return true }
        delegate?.urlBar(self, didSubmitText: text)
        return true
    }

    func autocompleteTextField(autocompleteTextField: AutocompleteTextField, didEnterText text: String) {
        delegate?.urlBar(self, didEnterText: text)
    }

    func autocompleteTextFieldDidBeginEditing(autocompleteTextField: AutocompleteTextField) {
        autocompleteTextField.highlightAll()
    }

    func autocompleteTextFieldShouldClear(autocompleteTextField: AutocompleteTextField) -> Bool {
        delegate?.urlBar(self, didEnterText: "")
        return true
    }
}

// MARK: UIAppearance
extension URLBarView {
    dynamic var progressBarTint: UIColor? {
        get { return progressBar.progressTintColor }
        set { progressBar.progressTintColor = newValue }
    }

    dynamic var cancelTextColor: UIColor? {
        get { return cancelButton.titleColorForState(UIControlState.Normal) }
        set { return cancelButton.setTitleColor(newValue, forState: UIControlState.Normal) }
    }

    dynamic var actionButtonTintColor: UIColor? {
        get { return helper?.buttonTintColor }
        set {
            guard let value = newValue else { return }
            helper?.buttonTintColor = value
        }
    }

}

extension URLBarView: Themeable {
    
    func applyTheme(themeName: String) {
        locationView.applyTheme(themeName)
        locationTextField?.applyTheme(themeName)

        guard let theme = URLBarViewUX.Themes[themeName] else {
            log.error("Unable to apply unknown theme \(themeName)")
            return
        }

        currentTheme = themeName
        locationBorderColor = theme.borderColor!
        locationActiveBorderColor = theme.activeBorderColor!
        progressBarTint = theme.tintColor
        cancelTextColor = theme.textColor
        actionButtonTintColor = theme.buttonTintColor

        tabsButton.applyTheme(themeName)
    }
}

/* Code for drawing the urlbar curve */
// Curve's aspect ratio
private let ASPECT_RATIO = 0.729

// Width multipliers
private let W_M1 = 0.343
private let W_M2 = 0.514
private let W_M3 = 0.49
private let W_M4 = 0.545
private let W_M5 = 0.723

// Height multipliers
private let H_M1 = 0.25
private let H_M2 = 0.5
private let H_M3 = 0.72
private let H_M4 = 0.961

/* Code for drawing the urlbar curve */
class CurveView: UIView {
    private lazy var leftCurvePath: UIBezierPath = {
        var leftArc = UIBezierPath(arcCenter: CGPoint(x: 5, y: 5), radius: CGFloat(5), startAngle: CGFloat(-M_PI), endAngle: CGFloat(-M_PI_2), clockwise: true)
        leftArc.addLineToPoint(CGPoint(x: 0, y: 0))
        leftArc.addLineToPoint(CGPoint(x: 0, y: 5))
        leftArc.closePath()
        return leftArc
    }()

    override init(frame: CGRect) {
        super.init(frame: frame)
        commonInit()
    }

    required init?(coder aDecoder: NSCoder) {
        super.init(coder: aDecoder)
        commonInit()
    }

    private func commonInit() {
        self.opaque = false
        self.contentMode = .Redraw
    }

    private func getWidthForHeight(height: Double) -> Double {
        return height * ASPECT_RATIO
    }

    private func drawFromTop(path: UIBezierPath) {
        let height: Double = Double(UIConstants.ToolbarHeight)
        let width = getWidthForHeight(height)
        let from = (Double(self.frame.width) - width * 2 - Double(URLBarViewUX.URLBarCurveOffset - URLBarViewUX.URLBarCurveBounceBuffer), Double(0))

        path.moveToPoint(CGPoint(x: from.0, y: from.1))
        path.addCurveToPoint(CGPoint(x: from.0 + width * W_M2, y: from.1 + height * H_M2),
              controlPoint1: CGPoint(x: from.0 + width * W_M1, y: from.1),
              controlPoint2: CGPoint(x: from.0 + width * W_M3, y: from.1 + height * H_M1))

        path.addCurveToPoint(CGPoint(x: from.0 + width,        y: from.1 + height),
              controlPoint1: CGPoint(x: from.0 + width * W_M4, y: from.1 + height * H_M3),
              controlPoint2: CGPoint(x: from.0 + width * W_M5, y: from.1 + height * H_M4))
    }

    private func getPath() -> UIBezierPath {
        let path = UIBezierPath()
        self.drawFromTop(path)
        path.addLineToPoint(CGPoint(x: self.frame.width, y: UIConstants.ToolbarHeight))
        path.addLineToPoint(CGPoint(x: self.frame.width, y: 0))
        path.addLineToPoint(CGPoint(x: 0, y: 0))
        path.closePath()
        return path
    }

    override func drawRect(rect: CGRect) {
        let context = UIGraphicsGetCurrentContext()
        CGContextSaveGState(context)
        CGContextClearRect(context, rect)
        CGContextSetFillColorWithColor(context, URLBarViewUX.backgroundColorWithAlpha(1).CGColor)
        getPath().fill()
        leftCurvePath.fill()
        CGContextDrawPath(context, CGPathDrawingMode.Fill)
        CGContextRestoreGState(context)
    }
}

class ToolbarTextField: AutocompleteTextField {
    static var Themes: [String: Theme] = {
        var themes = [String: Theme]()
        var theme = Theme()
        theme.backgroundColor = UIConstants.PrivateModeLocationBackgroundColor
        theme.textColor = UIColor.whiteColor()
        theme.buttonTintColor = UIColor.whiteColor()
        theme.highlightColor = UIConstants.PrivateModeTextHighlightColor
        themes[Theme.PrivateMode] = theme

        theme = Theme()
        theme.backgroundColor = UIColor.whiteColor()
        theme.textColor = UIColor.blackColor()
        theme.highlightColor = AutocompleteTextFieldUX.HighlightColor
        themes[Theme.NormalMode] = theme

        return themes
    }()

    dynamic var clearButtonTintColor: UIColor? {
        didSet {
            // Clear previous tinted image that's cache and ask for a relayout
            tintedClearImage = nil
            setNeedsLayout()
        }
    }

    private var tintedClearImage: UIImage?

    override init(frame: CGRect) {
        super.init(frame: frame)
    }

    required init?(coder aDecoder: NSCoder) {
        fatalError("init(coder:) has not been implemented")
    }

    override func layoutSubviews() {
        super.layoutSubviews()

        // Since we're unable to change the tint color of the clear image, we need to iterate through the
        // subviews, find the clear button, and tint it ourselves. Thanks to Mikael Hellman for the tip:
        // http://stackoverflow.com/questions/27944781/how-to-change-the-tint-color-of-the-clear-button-on-a-uitextfield
        for view in subviews as [UIView] {
            if let button = view as? UIButton {
                if let image = button.imageForState(.Normal) {
                    if tintedClearImage == nil {
                        tintedClearImage = tintImage(image, color: clearButtonTintColor)
                    }

                    if button.imageView?.image != tintedClearImage {
                        button.setImage(tintedClearImage, forState: .Normal)
                    }
                }
            }
        }
    }

    private func tintImage(image: UIImage, color: UIColor?) -> UIImage {
        guard let color = color else { return image }

        let size = image.size

        UIGraphicsBeginImageContextWithOptions(size, false, 2)
        let context = UIGraphicsGetCurrentContext()
        image.drawAtPoint(CGPointZero, blendMode: CGBlendMode.Normal, alpha: 1.0)

        CGContextSetFillColorWithColor(context, color.CGColor)
        CGContextSetBlendMode(context, CGBlendMode.SourceIn)
        CGContextSetAlpha(context, 1.0)

        let rect = CGRectMake(
            CGPointZero.x,
            CGPointZero.y,
            image.size.width,
            image.size.height)
        CGContextFillRect(UIGraphicsGetCurrentContext(), rect)
        let tintedImage = UIGraphicsGetImageFromCurrentImageContext()
        UIGraphicsEndImageContext()
        
        return tintedImage
    }
}

extension ToolbarTextField: Themeable {
    func applyTheme(themeName: String) {
        guard let theme = ToolbarTextField.Themes[themeName] else {
            log.error("Unable to apply unknown theme \(themeName)")
            return
        }

        backgroundColor = theme.backgroundColor
        textColor = theme.textColor
        clearButtonTintColor = theme.buttonTintColor
        // BRAVE: use default iOS: highlightColor = theme.highlightColor!
    }
}<|MERGE_RESOLUTION|>--- conflicted
+++ resolved
@@ -400,13 +400,6 @@
             return
         }
 
-<<<<<<< HEAD
-        if let _ = clonedTabsButton {
-            clonedTabsButton?.layer.removeAllAnimations()
-            clonedTabsButton?.removeFromSuperview()
-            tabsButton.layer.removeAllAnimations()
-        }
-=======
             // make a 'clone' of the tabs button
             let newTabsButton = self.tabsButton.clone() as! TabsButton
             self.clonedTabsButton = newTabsButton
@@ -419,7 +412,6 @@
                 make.trailing.equalTo(self)
                 make.size.equalTo(UIConstants.ToolbarHeight)
             }
->>>>>>> eb8a3c5a
 
         // make a 'clone' of the tabs button
         let newTabsButton = tabsButton.clone() as! TabsButton
