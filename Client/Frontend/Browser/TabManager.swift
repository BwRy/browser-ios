--- conflicted
+++ resolved
@@ -125,24 +125,14 @@
         self.navDelegate.insert(delegate)
     }
 
-<<<<<<< HEAD
     var tabCount: Int {
-=======
-    var count: Int {
-        assert(NSThread.isMainThread())
-
->>>>>>> eb8a3c5a
+        assert(NSThread.isMainThread())
         return tabs.count
     }
 
     var selectedTab: Browser? {
-<<<<<<< HEAD
+        assert(NSThread.isMainThread())
         if !(0..<tabCount ~= _selectedIndex) {
-=======
-        assert(NSThread.isMainThread())
-
-        if !(0..<count ~= _selectedIndex) {
->>>>>>> eb8a3c5a
             return nil
         }
 
@@ -158,13 +148,9 @@
         return tabs[index]
     }
 
-<<<<<<< HEAD
-    subscript(webView: BraveWebView) -> Browser? {
-=======
     subscript(webView: WKWebView) -> Browser? {
         assert(NSThread.isMainThread())
 
->>>>>>> eb8a3c5a
         for tab in tabs {
             if tab.webView === webView {
                 return tab
@@ -325,14 +311,9 @@
     private func addTab(request: NSURLRequest? = nil, configuration: WKWebViewConfiguration? = nil, flushToDisk: Bool, zombie: Bool, isPrivate: Bool) -> Browser {
         assert(NSThread.isMainThread())
 
-<<<<<<< HEAD
         if configuration == nil {
             configuration = isPrivate ? privateConfiguration : self.configuration
         }
-=======
-        // Take the given configuration. Or if it was nil, take our default configuration for the current browsing mode.
-        let configuration: WKWebViewConfiguration = configuration ?? (isPrivate ? privateConfiguration : self.configuration)
->>>>>>> eb8a3c5a
 
         let tab = Browser(configuration: configuration, isPrivate: isPrivate)
         ensureMainThread() {
@@ -352,11 +333,8 @@
     }
 
     func configureTab(tab: Browser, request: NSURLRequest?, flushToDisk: Bool, zombie: Bool) {
-<<<<<<< HEAD
+        assert(NSThread.isMainThread())
         limitInMemoryTabs()
-=======
-        assert(NSThread.isMainThread())
->>>>>>> eb8a3c5a
 
         for delegate in delegates {
             delegate.get()?.tabManager(self, didCreateTab: tab)
@@ -395,7 +373,6 @@
 
         // If the removed tab was selected, find the new tab to select.
         if tab === selectedTab {
-<<<<<<< HEAD
             let index = getIndex(tab)
             if index + 1 < tabCount {
                 selectTab(tabs[index + 1])
@@ -404,17 +381,6 @@
             } else {
                 assert(tabCount == 1, "Removing last tab")
                 selectTab(nil)
-=======
-            if let index = getIndex(tab) {
-                if index + 1 < count {
-                    selectTab(tabs[index + 1])
-                } else if index - 1 >= 0 {
-                    selectTab(tabs[index - 1])
-                } else {
-                    assert(count == 1, "Removing last tab")
-                    selectTab(nil)
-                }
->>>>>>> eb8a3c5a
             }
         }
 
@@ -478,15 +444,10 @@
         storeChanges()
     }
 
-<<<<<<< HEAD
     func getIndex(tab: Browser) -> Int {
+       assert(NSThread.isMainThread())
+
         for i in 0..<tabCount {
-=======
-    func getIndex(tab: Browser) -> Int? {
-        assert(NSThread.isMainThread())
-
-        for i in 0..<count {
->>>>>>> eb8a3c5a
             if tabs[i] === tab {
                 return i
             }
@@ -510,19 +471,7 @@
     }
 
     func prefsDidChange() {
-<<<<<<< HEAD
-        let allowPopups = !(self.prefs.boolForKey("blockPopups") ?? true)
-        // Each tab may have its own configuration, so we should tell each of them in turn.
-        for _ in tabs {
-          #if !BRAVE
-            tab.webView?.configuration.preferences.javaScriptCanOpenWindowsAutomatically = allowPopups
-          #endif
-        }
-        // The default tab configurations also need to change.
-        self.configuration.preferences.javaScriptCanOpenWindowsAutomatically = allowPopups
-        if #available(iOS 9, *) {
-            self.privateConfiguration.preferences.javaScriptCanOpenWindowsAutomatically = allowPopups
-=======
+if !BRAVE
         dispatch_async(dispatch_get_main_queue()) {
             let allowPopups = !(self.prefs.boolForKey("blockPopups") ?? true)
             // Each tab may have its own configuration, so we should tell each of them in turn.
@@ -534,8 +483,8 @@
             if #available(iOS 9, *) {
                 self.privateConfiguration.preferences.javaScriptCanOpenWindowsAutomatically = allowPopups
             }
->>>>>>> eb8a3c5a
-        }
+        }
+#endif
     }
 
     func resetProcessPool() {
