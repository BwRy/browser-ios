--- conflicted
+++ resolved
@@ -1,28 +1,42 @@
 {
   "images" : [
     {
+      "idiom" : "iphone",
       "size" : "29x29",
+      "scale" : "1x"
+    },
+    {
       "idiom" : "iphone",
-      "filename" : "Icon-29@2x.png",
+      "size" : "29x29",
       "scale" : "2x"
     },
     {
+      "idiom" : "iphone",
       "size" : "29x29",
-      "idiom" : "iphone",
-      "filename" : "Icon-29@3x.png",
       "scale" : "3x"
     },
     {
+      "idiom" : "iphone",
       "size" : "40x40",
-      "idiom" : "iphone",
-      "filename" : "Icon-40@2x.png",
       "scale" : "2x"
     },
     {
       "size" : "40x40",
       "idiom" : "iphone",
-      "filename" : "Icon-40@3x.png",
+      "filename" : "Icon-Small-40@3x.png",
       "scale" : "3x"
+    },
+    {
+      "size" : "57x57",
+      "idiom" : "iphone",
+      "filename" : "Icon.png",
+      "scale" : "1x"
+    },
+    {
+      "size" : "57x57",
+      "idiom" : "iphone",
+      "filename" : "Icon@2x.png",
+      "scale" : "2x"
     },
     {
       "size" : "60x60",
@@ -39,25 +53,48 @@
     {
       "size" : "29x29",
       "idiom" : "ipad",
-      "filename" : "Icon-29.png",
+      "filename" : "Icon-Small.png",
       "scale" : "1x"
     },
     {
+      "idiom" : "ipad",
       "size" : "29x29",
-      "idiom" : "ipad",
-      "filename" : "Icon-29@2x-1.png",
       "scale" : "2x"
     },
     {
       "size" : "40x40",
       "idiom" : "ipad",
-      "filename" : "Icon-40.png",
+      "filename" : "Icon-Small-40.png",
       "scale" : "1x"
     },
     {
       "size" : "40x40",
       "idiom" : "ipad",
-      "filename" : "Icon-40@2x-1.png",
+      "filename" : "Icon-Small-40@2x.png",
+      "scale" : "2x"
+    },
+    {
+      "size" : "50x50",
+      "idiom" : "ipad",
+      "filename" : "Icon-Small-50.png",
+      "scale" : "1x"
+    },
+    {
+      "size" : "50x50",
+      "idiom" : "ipad",
+      "filename" : "Icon-Small-50@2x.png",
+      "scale" : "2x"
+    },
+    {
+      "size" : "72x72",
+      "idiom" : "ipad",
+      "filename" : "Icon-72.png",
+      "scale" : "1x"
+    },
+    {
+      "size" : "72x72",
+      "idiom" : "ipad",
+      "filename" : "Icon-72@2x.png",
       "scale" : "2x"
     },
     {
@@ -75,8 +112,6 @@
     {
       "idiom" : "ipad",
       "size" : "83.5x83.5",
-<<<<<<< HEAD
-=======
       "scale" : "2x"
     },
     {
@@ -144,7 +179,6 @@
       "size" : "512x512",
       "idiom" : "mac",
       "filename" : "iTunesArtwork@2x.png",
->>>>>>> b9810397
       "scale" : "2x"
     }
   ],
